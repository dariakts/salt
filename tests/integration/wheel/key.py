--- conflicted
+++ resolved
@@ -14,25 +14,8 @@
 
     def test_list_all(self):
         ret = self.wheel.call_func('key.list_all')
-<<<<<<< HEAD
-        self.assertEqual({
-            'local': [
-                'master.pem',
-                'master.pub',
-                'minion.pem',
-                'minion.pub',
-                'minion_master.pub',
-                'syndic_master.pub'
-            ],
-            'minions_rejected': [],
-            'minions_pre': [],
-            'minions_denied': [],
-            'minions': ['minion', 'sub_minion'],
-        }, ret)
-=======
         for host in ['minion', 'sub_minion']:
             self.assertIn(host, ret['minions'])
->>>>>>> deb13316
 
     def test_gen(self):
         ret = self.wheel.call_func('key.gen', id_='soundtechniciansrock')
