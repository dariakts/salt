--- conflicted
+++ resolved
@@ -926,12 +926,7 @@
                 os.unlink(filename)
 
     def test_issue_11003_immutable_lazy_proxy_sum(self):
-<<<<<<< HEAD
         template_path = os.path.join(integration.TMP_STATE_TREE, 'issue-11003.sls')
-=======
-        template_path = os.path.join(
-            integration.TMP_STATE_TREE, 'issue-11003.sls')
->>>>>>> cb5c2dd5
         testcase_filedest = os.path.join(integration.TMP, 'issue-11003.txt')
         sls_template = [
             'a{0}:',
