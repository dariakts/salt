--- conflicted
+++ resolved
@@ -1177,13 +1177,8 @@
         Execute salt-run
         '''
         arg_str = '-c {0}{async_flag} {1}'.format(self.get_config_dir(),
-<<<<<<< HEAD
-                                             arg_str,
-                                             async_flag=' --async' if async else '')
-=======
                                                   arg_str,
                                                   async_flag=' --async' if async else '')
->>>>>>> 9d0fe5b1
         return self.run_script('salt-run', arg_str, with_retcode=with_retcode, catch_stderr=catch_stderr)
 
     def run_run_plus(self, fun, options='', *arg, **kwargs):
