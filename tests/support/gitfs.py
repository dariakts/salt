# -*- coding: utf-8 -*-
'''
Base classes for gitfs/git_pillar integration tests
'''

# Import python libs
from __future__ import absolute_import, print_function, unicode_literals
import copy
import errno
import logging
import os
import psutil
import shutil
import signal
import tempfile
import textwrap
import time

# Import Salt libs
import salt.utils.files
import salt.utils.path
import salt.utils.yaml
from salt.fileserver import gitfs
from salt.pillar import git_pillar
from salt.ext.six.moves import range  # pylint: disable=redefined-builtin

# Import Salt Testing libs
from tests.support.case import ModuleCase
from tests.support.mixins import LoaderModuleMockMixin, SaltReturnAssertsMixin
from tests.support.paths import TMP
from tests.support.helpers import (
    get_unused_localhost_port,
    requires_system_grains,
)
from tests.support.mock import patch

log = logging.getLogger(__name__)

USERNAME = 'gitpillaruser'
PASSWORD = 'saltrules'

_OPTS = {
    '__role': 'minion',
    'environment': None,
    'pillarenv': None,
    'hash_type': 'sha256',
    'file_roots': {},
    'state_top': 'top.sls',
    'state_top_saltenv': None,
    'renderer': 'yaml_jinja',
    'renderer_whitelist': [],
    'renderer_blacklist': [],
    'pillar_merge_lists': False,
    'git_pillar_base': 'master',
    'git_pillar_branch': 'master',
    'git_pillar_env': '',
    'git_pillar_root': '',
    'git_pillar_ssl_verify': True,
    'git_pillar_global_lock': True,
    'git_pillar_user': '',
    'git_pillar_password': '',
    'git_pillar_insecure_auth': False,
    'git_pillar_privkey': '',
    'git_pillar_pubkey': '',
    'git_pillar_passphrase': '',
    'git_pillar_refspecs': [
        '+refs/heads/*:refs/remotes/origin/*',
        '+refs/tags/*:refs/tags/*',
    ],
    'git_pillar_includes': True,
}
PROC_TIMEOUT = 10
NOTSET = object()


class ProcessManager(object):
    '''
    Functions used both to set up self-contained SSH/HTTP servers for testing
    '''
    wait = 10

    def find_proc(self, name=None, search=None):
        def _search(proc):
            return any([search in x for x in proc.cmdline()])
        if name is None and search is None:
            raise ValueError('one of name or search is required')
        for proc in psutil.process_iter():
            if name is not None:
                try:
                    if search is None:
                        if name in proc.name():
                            return proc
                    elif name in proc.name() and _search(proc):
                        return proc
                except psutil.NoSuchProcess:
<<<<<<< HEAD
                    # Whichever process we are interigating is no longer alive.
=======
                    # Whichever process we are interrogating is no longer alive.
>>>>>>> a510edf3
                    # Skip it and keep searching.
                    continue
            else:
                if _search(proc):
                    return proc
        return None

    def wait_proc(self, name=None, search=None, timeout=PROC_TIMEOUT):
        for idx in range(1, self.wait + 1):
            proc = self.find_proc(name=name, search=search)
            if proc is not None:
                return proc
            else:
                if idx != self.wait:
                    log.debug(
                        'Waiting for %s process (%d of %d)',
                        name, idx, self.wait
                    )
                    time.sleep(1)
                else:
                    log.debug(
                        'Failed fo find %s process after %d seconds',
                        name, self.wait
                    )
        raise Exception(
            'Unable to find {0} process running from temp config file {1} '
            'using psutil'.format(name, search)
        )


class SSHDMixin(ModuleCase, ProcessManager, SaltReturnAssertsMixin):
    '''
    Functions to stand up an SSHD server to serve up git repos for tests.
    '''
    sshd_proc = None

    @classmethod
    def prep_server(cls):
        cls.sshd_config_dir = tempfile.mkdtemp(dir=TMP)
        cls.sshd_config = os.path.join(cls.sshd_config_dir, 'sshd_config')
        cls.sshd_port = get_unused_localhost_port()
        cls.url = 'ssh://{username}@127.0.0.1:{port}/~/repo.git'.format(
            username=cls.username,
            port=cls.sshd_port)
        cls.url_extra_repo = 'ssh://{username}@127.0.0.1:{port}/~/extra_repo.git'.format(
            username=cls.username,
            port=cls.sshd_port)
        home = '/root/.ssh'
        cls.ext_opts = {
            'url': cls.url,
            'url_extra_repo': cls.url_extra_repo,
            'privkey_nopass': os.path.join(home, cls.id_rsa_nopass),
            'pubkey_nopass': os.path.join(home, cls.id_rsa_nopass + '.pub'),
            'privkey_withpass': os.path.join(home, cls.id_rsa_withpass),
            'pubkey_withpass': os.path.join(home, cls.id_rsa_withpass + '.pub'),
            'passphrase': cls.passphrase}

    def spawn_server(self):
        ret = self.run_function(
            'state.apply',
            mods='git_pillar.ssh',
            pillar={'git_pillar': {'git_ssh': self.git_ssh,
                                   'id_rsa_nopass': self.id_rsa_nopass,
                                   'id_rsa_withpass': self.id_rsa_withpass,
                                   'sshd_bin': self.sshd_bin,
                                   'sshd_port': self.sshd_port,
                                   'sshd_config_dir': self.sshd_config_dir,
                                   'master_user': self.master_opts['user'],
                                   'user': self.username}}
        )

        try:
            self.sshd_proc = self.wait_proc(name='sshd',
                                            search=self.sshd_config)
        finally:
            # Do the assert after we check for the PID so that we can track
            # it regardless of whether or not something else in the SLS
            # failed (but the SSH server still started).
            self.assertSaltTrueReturn(ret)


class WebserverMixin(ModuleCase, ProcessManager, SaltReturnAssertsMixin):
    '''
    Functions to stand up an nginx + uWSGI + git-http-backend webserver to
    serve up git repos for tests.
    '''
    nginx_proc = uwsgi_proc = None

    @classmethod
    def prep_server(cls):
        '''
        Set up all the webserver paths. Designed to be run once in a
        setUpClass function.
        '''
        cls.root_dir = tempfile.mkdtemp(dir=TMP)
        cls.config_dir = os.path.join(cls.root_dir, 'config')
        cls.nginx_conf = os.path.join(cls.config_dir, 'nginx.conf')
        cls.uwsgi_conf = os.path.join(cls.config_dir, 'uwsgi.yml')
        cls.git_dir = os.path.join(cls.root_dir, 'git')
        cls.repo_dir = os.path.join(cls.git_dir, 'repos')
        cls.venv_dir = os.path.join(cls.root_dir, 'venv')
        cls.uwsgi_bin = os.path.join(cls.venv_dir, 'bin', 'uwsgi')
        cls.nginx_port = cls.uwsgi_port = get_unused_localhost_port()
        while cls.uwsgi_port == cls.nginx_port:
            # Ensure we don't hit a corner case in which two sucessive calls to
            # get_unused_localhost_port() return identical port numbers.
            cls.uwsgi_port = get_unused_localhost_port()
        cls.url = 'http://127.0.0.1:{port}/repo.git'.format(port=cls.nginx_port)
        cls.url_extra_repo = 'http://127.0.0.1:{port}/extra_repo.git'.format(port=cls.nginx_port)
        cls.ext_opts = {'url': cls.url, 'url_extra_repo': cls.url_extra_repo}
        # Add auth params if present (if so this will trigger the spawned
        # server to turn on HTTP basic auth).
        for credential_param in ('user', 'password'):
            if hasattr(cls, credential_param):
                cls.ext_opts[credential_param] = getattr(cls, credential_param)

    @requires_system_grains
    def spawn_server(self, grains):
        auth_enabled = hasattr(self, 'username') and hasattr(self, 'password')
        pillar = {'git_pillar': {'config_dir': self.config_dir,
                                 'git_dir': self.git_dir,
                                 'venv_dir': self.venv_dir,
                                 'root_dir': self.root_dir,
                                 'nginx_port': self.nginx_port,
                                 'uwsgi_port': self.uwsgi_port,
                                 'auth_enabled': auth_enabled}}

        # Different libexec dir for git backend on Debian-based systems
        git_core = '/usr/libexec/git-core' \
            if grains['os_family'] in ('RedHat') \
            else '/usr/lib/git-core'

        pillar['git_pillar']['git-http-backend'] = os.path.join(
            git_core,
            'git-http-backend')

        ret = self.run_function(
            'state.apply',
            mods='git_pillar.http',
            pillar=pillar)

        if not os.path.exists(pillar['git_pillar']['git-http-backend']):
            self.fail(
                '{0} not found. Either git is not installed, or the test '
                'class needs to be updated.'.format(
                    pillar['git_pillar']['git-http-backend']
                )
            )

        try:
            self.nginx_proc = self.wait_proc(name='nginx',
                                             search=self.nginx_conf)
            self.uwsgi_proc = self.wait_proc(name='uwsgi',
                                             search=self.uwsgi_conf)
        finally:
            # Do the assert after we check for the PID so that we can track
            # it regardless of whether or not something else in the SLS
            # failed (but the webserver still started).
            self.assertSaltTrueReturn(ret)


class GitTestBase(ModuleCase):
    '''
    Base class for all gitfs/git_pillar tests. Must be subclassed and paired
    with either SSHDMixin or WebserverMixin to provide the server.
    '''
    case = port = bare_repo = base_extra_repo = admin_repo = admin_extra_repo = None
    maxDiff = None
    git_opts = '-c user.name="Foo Bar" -c user.email=foo@bar.com'
    ext_opts = {}

    # We need to temporarily skip pygit2 tests on EL7 until the EPEL packager
    # updates pygit2 to bring it up-to-date with libgit2.
    @requires_system_grains
    def is_el7(self, grains):
        return grains['os_family'] == 'RedHat' and grains['osmajorrelease'] == 7

    # Cent OS 6 has too old a version of git to handle the make_repo code, as
    # it lacks the -c option for git itself.
    @requires_system_grains
    def is_pre_el7(self, grains):
        return grains['os_family'] == 'RedHat' and grains['osmajorrelease'] < 7

    @classmethod
    def setUpClass(cls):
        cls.prep_server()

    def setUp(self):
        # Make the test class available to the tearDownClass so we can clean up
        # after ourselves. This (and the gated block below) prevent us from
        # needing to spend the extra time creating an ssh server and user and
        # then tear them down separately for each test.
        self.update_class(self)
        if self.is_pre_el7():  # pylint: disable=E1120
            self.skipTest(
                'RHEL < 7 has too old a version of git to run these tests')

    @classmethod
    def update_class(cls, case):
        '''
        Make the test class available to the tearDownClass. Note that this
        cannot be defined in a parent class and inherited, as this will cause
        the parent class to be modified.
        '''
        if getattr(cls, 'case') is None:
            setattr(cls, 'case', case)

    def make_repo(self, root_dir, user='root'):
        raise NotImplementedError()


class GitFSTestBase(GitTestBase, LoaderModuleMockMixin):
    '''
    Base class for all gitfs tests
    '''
    @requires_system_grains
    def setup_loader_modules(self, grains):  # pylint: disable=W0221
        return {
            gitfs: {
                '__opts__': copy.copy(_OPTS),
                '__grains__': grains,
            }
        }

    def make_repo(self, root_dir, user='root'):
        raise NotImplementedError()


class GitPillarTestBase(GitTestBase, LoaderModuleMockMixin):
    '''
    Base class for all git_pillar tests
    '''
    @requires_system_grains
    def setup_loader_modules(self, grains):  # pylint: disable=W0221
        return {
            git_pillar: {
                '__opts__': copy.copy(_OPTS),
                '__grains__': grains,
            }
        }

    def get_pillar(self, ext_pillar_conf):
        '''
        Run git_pillar with the specified configuration
        '''
        cachedir = tempfile.mkdtemp(dir=TMP)
        self.addCleanup(shutil.rmtree, cachedir, ignore_errors=True)
        ext_pillar_opts = {'optimization_order': [0, 1, 2]}
        ext_pillar_opts.update(
            salt.utils.yaml.safe_load(
                ext_pillar_conf.format(
                    cachedir=cachedir,
                    extmods=os.path.join(cachedir, 'extmods'),
                    **self.ext_opts
                )
            )
        )
        with patch.dict(git_pillar.__opts__, ext_pillar_opts):
            return git_pillar.ext_pillar(
                'minion',
                {},
                *ext_pillar_opts['ext_pillar'][0]['git']
            )

    def make_repo(self, root_dir, user='root'):
        self.bare_repo = os.path.join(root_dir, 'repo.git')
        self.admin_repo = os.path.join(root_dir, 'admin')

        for dirname in (self.bare_repo, self.admin_repo):
            shutil.rmtree(dirname, ignore_errors=True)

        # Create bare repo
        self.run_function(
            'git.init',
            [self.bare_repo],
            user=user,
            bare=True)

        # Clone bare repo
        self.run_function(
            'git.clone',
            [self.admin_repo],
            url=self.bare_repo,
            user=user)

        def _push(branch, message):
            self.run_function(
                'git.add',
                [self.admin_repo, '.'],
                user=user)
            self.run_function(
                'git.commit',
                [self.admin_repo, message],
                user=user,
                git_opts=self.git_opts,
            )
            self.run_function(
                'git.push',
                [self.admin_repo],
                remote='origin',
                ref=branch,
                user=user,
            )

        with salt.utils.files.fopen(
                os.path.join(self.admin_repo, 'top.sls'), 'w') as fp_:
            fp_.write(textwrap.dedent('''\
            base:
              '*':
                - foo
            '''))
        with salt.utils.files.fopen(
                os.path.join(self.admin_repo, 'foo.sls'), 'w') as fp_:
            fp_.write(textwrap.dedent('''\
            branch: master
            mylist:
              - master
            mydict:
              master: True
              nested_list:
                - master
              nested_dict:
                master: True
            '''))
        # Add another file to be referenced using git_pillar_includes
        with salt.utils.files.fopen(
                os.path.join(self.admin_repo, 'bar.sls'), 'w') as fp_:
            fp_.write('included_pillar: True\n')
        # Add another file in subdir
        os.mkdir(os.path.join(self.admin_repo, 'subdir'))
        with salt.utils.files.fopen(
                os.path.join(self.admin_repo, 'subdir', 'bar.sls'), 'w') as fp_:
            fp_.write('from_subdir: True\n')
        _push('master', 'initial commit')

        # Do the same with different values for "dev" branch
        self.run_function(
            'git.checkout',
            [self.admin_repo],
            user=user,
            opts='-b dev')
        # The bar.sls shouldn't be in any branch but master
        self.run_function(
            'git.rm',
            [self.admin_repo, 'bar.sls'],
            user=user)
        with salt.utils.files.fopen(
                os.path.join(self.admin_repo, 'top.sls'), 'w') as fp_:
            fp_.write(textwrap.dedent('''\
            dev:
              '*':
                - foo
            '''))
        with salt.utils.files.fopen(
                os.path.join(self.admin_repo, 'foo.sls'), 'w') as fp_:
            fp_.write(textwrap.dedent('''\
            branch: dev
            mylist:
              - dev
            mydict:
              dev: True
              nested_list:
                - dev
              nested_dict:
                dev: True
            '''))
        _push('dev', 'add dev branch')

        # Create just a top file in a separate repo, to be mapped to the base
        # env and referenced using git_pillar_includes
        self.run_function(
            'git.checkout',
            [self.admin_repo],
            user=user,
            opts='-b top_only')
        # The top.sls should be the only file in this branch
        self.run_function(
            'git.rm',
            [self.admin_repo, 'foo.sls', os.path.join('subdir', 'bar.sls')],
            user=user)
        with salt.utils.files.fopen(
                os.path.join(self.admin_repo, 'top.sls'), 'w') as fp_:
            fp_.write(textwrap.dedent('''\
            base:
              '*':
                - bar
            '''))
        _push('top_only', 'add top_only branch')

        # Create just another top file in a separate repo, to be mapped to the base
        # env and including mounted.bar
        self.run_function(
            'git.checkout',
            [self.admin_repo],
            user=user,
            opts='-b top_mounted')
        # The top.sls should be the only file in this branch
        with salt.utils.files.fopen(
                os.path.join(self.admin_repo, 'top.sls'), 'w') as fp_:
            fp_.write(textwrap.dedent('''\
            base:
              '*':
                - mounted.bar
            '''))
        _push('top_mounted', 'add top_mounted branch')

    def make_extra_repo(self, root_dir, user='root'):
        self.bare_extra_repo = os.path.join(root_dir, 'extra_repo.git')
        self.admin_extra_repo = os.path.join(root_dir, 'admin_extra')

        for dirname in (self.bare_extra_repo, self.admin_extra_repo):
            shutil.rmtree(dirname, ignore_errors=True)

        # Create bare extra repo
        self.run_function(
            'git.init',
            [self.bare_extra_repo],
            user=user,
            bare=True)

        # Clone bare repo
        self.run_function(
            'git.clone',
            [self.admin_extra_repo],
            url=self.bare_extra_repo,
            user=user)

        def _push(branch, message):
            self.run_function(
                'git.add',
                [self.admin_extra_repo, '.'],
                user=user)
            self.run_function(
                'git.commit',
                [self.admin_extra_repo, message],
                user=user,
                git_opts=self.git_opts,
            )
            self.run_function(
                'git.push',
                [self.admin_extra_repo],
                remote='origin',
                ref=branch,
                user=user,
            )

        with salt.utils.files.fopen(
                os.path.join(self.admin_extra_repo, 'top.sls'), 'w') as fp_:
            fp_.write(textwrap.dedent('''\
            "{{saltenv}}":
              '*':
                - motd
                - nowhere.foo
            '''))
        with salt.utils.files.fopen(
                os.path.join(self.admin_extra_repo, 'motd.sls'), 'w') as fp_:
            fp_.write(textwrap.dedent('''\
            motd: The force will be with you. Always.
            '''))
        _push('master', 'initial commit')


class GitPillarSSHTestBase(GitPillarTestBase, SSHDMixin):
    '''
    Base class for GitPython and Pygit2 SSH tests
    '''
    id_rsa_nopass = id_rsa_withpass = None
    git_ssh = '/tmp/git_ssh'

    @classmethod
    def tearDownClass(cls):
        if cls.case is None:
            return
        if cls.case.sshd_proc is not None:
            cls.case.sshd_proc.send_signal(signal.SIGTERM)
        cls.case.run_state('user.absent', name=cls.username, purge=True)
        for dirname in (cls.sshd_config_dir, cls.case.admin_repo,
                        cls.case.bare_repo):
            if dirname is not None:
                shutil.rmtree(dirname, ignore_errors=True)
        ssh_dir = os.path.expanduser('~/.ssh')
        for filename in (cls.id_rsa_nopass,
                         cls.id_rsa_nopass + '.pub',
                         cls.id_rsa_withpass,
                         cls.id_rsa_withpass + '.pub',
                         cls.git_ssh):
            try:
                os.remove(os.path.join(ssh_dir, filename))
            except OSError as exc:
                if exc.errno != errno.ENOENT:
                    raise

    def setUp(self):
        '''
        Create the SSH server and user, and create the git repo
        '''
        super(GitPillarSSHTestBase, self).setUp()
        self.sshd_proc = self.find_proc(name='sshd',
                                        search=self.sshd_config)
        self.sshd_bin = salt.utils.path.which('sshd')

        if self.sshd_proc is None:
            self.spawn_server()

            known_hosts_ret = self.run_function(
                'ssh.set_known_host',
                user=self.master_opts['user'],
                hostname='127.0.0.1',
                port=self.sshd_port,
                enc='ssh-rsa',
                fingerprint='fd:6f:7f:5d:06:6b:f2:06:0d:26:93:9e:5a:b5:19:46',
                hash_known_hosts=False,
                fingerprint_hash_type='md5',
            )
            if 'error' in known_hosts_ret:
                raise Exception(
                    'Failed to add key to {0} user\'s known_hosts '
                    'file: {1}'.format(
                        self.master_opts['user'],
                        known_hosts_ret['error']
                    )
                )

        root_dir = os.path.expanduser('~{0}'.format(self.username))
        if root_dir.startswith('~'):
            self.fail(
                'Unable to resolve homedir for user \'{0}\''.format(
                    self.username
                )
            )
        self.make_repo(root_dir, user=self.username)
        self.make_extra_repo(root_dir, user=self.username)

    def get_pillar(self, ext_pillar_conf):
        '''
        Wrap the parent class' get_pillar() func in logic that temporarily
        changes the GIT_SSH to use our custom script, ensuring that the
        passphraselsess key is used to auth without needing to modify the root
        user's ssh config file.
        '''
        orig_git_ssh = os.environ.pop('GIT_SSH', NOTSET)
        os.environ['GIT_SSH'] = self.git_ssh
        try:
            return super(GitPillarSSHTestBase, self).get_pillar(ext_pillar_conf)
        finally:
            os.environ.pop('GIT_SSH', None)
            if orig_git_ssh is not NOTSET:
                os.environ['GIT_SSH'] = orig_git_ssh


class GitPillarHTTPTestBase(GitPillarTestBase, WebserverMixin):
    '''
    Base class for GitPython and Pygit2 HTTP tests
    '''
    @classmethod
    def tearDownClass(cls):
        for proc in (cls.case.nginx_proc, cls.case.uwsgi_proc):
            if proc is not None:
                try:
                    proc.send_signal(signal.SIGQUIT)
                except psutil.NoSuchProcess:
                    pass
        shutil.rmtree(cls.root_dir, ignore_errors=True)

    def setUp(self):
        '''
        Create and start the webserver, and create the git repo
        '''
        super(GitPillarHTTPTestBase, self).setUp()
        self.nginx_proc = self.find_proc(name='nginx',
                                         search=self.nginx_conf)
        self.uwsgi_proc = self.find_proc(name='uwsgi',
                                         search=self.uwsgi_conf)

        if self.nginx_proc is None and self.uwsgi_proc is None:
            self.spawn_server()  # pylint: disable=E1120

        self.make_repo(self.repo_dir)
        self.make_extra_repo(self.repo_dir)<|MERGE_RESOLUTION|>--- conflicted
+++ resolved
@@ -93,11 +93,7 @@
                     elif name in proc.name() and _search(proc):
                         return proc
                 except psutil.NoSuchProcess:
-<<<<<<< HEAD
-                    # Whichever process we are interigating is no longer alive.
-=======
                     # Whichever process we are interrogating is no longer alive.
->>>>>>> a510edf3
                     # Skip it and keep searching.
                     continue
             else:
