#!/usr/bin/env python
# -*- coding: utf-8 -*-
'''
Discover all instances of unittest.TestCase in this directory.
'''
# pylint: disable=file-perms

# Import python libs
from __future__ import absolute_import, print_function
import os
import time

# Import salt libs
from integration import TestDaemon, TMP  # pylint: disable=W0403
from integration import SYS_TMP_DIR, INTEGRATION_TEST_DIR
from integration import CODE_DIR as SALT_ROOT
import salt.utils

if not salt.utils.is_windows():
    import resource

# Import Salt Testing libs
from salttesting.parser import PNUM, print_header
from salttesting.parser.cover import SaltCoverageTestingParser

XML_OUTPUT_DIR = os.environ.get(
    'SALT_XML_TEST_REPORTS_DIR',
    os.path.join(TMP, 'xml-test-reports')
)
HTML_OUTPUT_DIR = os.environ.get(
    'SALT_HTML_TEST_REPORTS_DIR',
    os.path.join(TMP, 'html-test-reports')
)

TEST_DIR = os.path.dirname(INTEGRATION_TEST_DIR)
try:
    if SALT_ROOT:
        os.chdir(SALT_ROOT)
except OSError as err:
    print('Failed to change directory to salt\'s source: {0}'.format(err))

# Soft and hard limits on max open filehandles
MAX_OPEN_FILES = {
    'integration': {
        'soft_limit': 3072,
        'hard_limit': 4096,
    },
    'unit': {
        'soft_limit': 1024,
        'hard_limit': 2048,
    },
}


class SaltTestsuiteParser(SaltCoverageTestingParser):
    support_docker_execution = True
    support_destructive_tests_selection = True
    source_code_basedir = SALT_ROOT

    def setup_additional_options(self):
        self.add_option(
            '--sysinfo',
            default=False,
            action='store_true',
            help='Print some system information.'
        )
        self.add_option(
            '--transport',
            default='zeromq',
            choices=('zeromq', 'raet', 'tcp'),
            help=('Select which transport to run the integration tests with, '
                  'zeromq, raet, or tcp. Default: %default')
        )
        self.add_option(
            '--interactive',
            default=False,
            action='store_true',
            help='Do not run any tests. Simply start the daemons.'
        )

        self.test_selection_group.add_option(
            '-m',
            '--module',
            '--module-tests',
            dest='module',
            default=False,
            action='store_true',
            help='Run tests for modules'
        )
        self.test_selection_group.add_option(
            '-S',
            '--state',
            '--state-tests',
            dest='state',
            default=False,
            action='store_true',
            help='Run tests for states'
        )
        self.test_selection_group.add_option(
            '-C',
            '--cli',
            '--cli-tests',
            dest='cli',
            default=False,
            action='store_true',
            help='Run tests for cli'
        )
        self.test_selection_group.add_option(
            '-c',
            '--client',
            '--client-tests',
            dest='client',
            default=False,
            action='store_true',
            help='Run tests for client'
        )
        self.test_selection_group.add_option(
            '-G',
            '--grains',
            '--grains-tests',
            dest='grains',
            default=False,
            action='store_true',
            help='Run tests for grains'
        )
        self.test_selection_group.add_option(
            '-s',
            '--shell',
            dest='shell',
            default=False,
            action='store_true',
            help='Run shell tests'
        )
        self.test_selection_group.add_option(
            '-r',
            '--runners',
            dest='runners',
            default=False,
            action='store_true',
            help='Run salt/runners/*.py tests'
        )
        self.test_selection_group.add_option(
            '-R',
            '--renderers',
            dest='renderers',
            default=False,
            action='store_true',
            help='Run salt/renderers/*.py tests'
        )
        self.test_selection_group.add_option(
<<<<<<< HEAD
            '--minion',
            '--minion-tests',
            dest='minion',
            default=False,
            action='store_true',
            help='Run tests for minion'
=======
            '--returners',
            dest='returners',
            default=False,
            action='store_true',
            help='Run salt/returners/*.py tests'
>>>>>>> b3b28cb7
        )
        self.test_selection_group.add_option(
            '-l',
            '--loader',
            default=False,
            action='store_true',
            help='Run loader tests'
        )
        self.test_selection_group.add_option(
            '-u',
            '--unit',
            '--unit-tests',
            dest='unit',
            default=False,
            action='store_true',
            help='Run unit tests'
        )
        self.test_selection_group.add_option(
            '--fileserver-tests',
            dest='fileserver',
            default=False,
            action='store_true',
            help='Run Fileserver tests'
        )
        self.test_selection_group.add_option(
            '-w',
            '--wheel',
            action='store_true',
            default=False,
            help='Run wheel tests'
        )
        self.test_selection_group.add_option(
            '-o',
            '--outputter',
            action='store_true',
            default=False,
            help='Run outputter tests'
        )
        self.test_selection_group.add_option(
            '--cloud-provider-tests',
            action='store_true',
            default=False,
            help=('Run cloud provider tests. These tests create and delete '
                  'instances on cloud providers. Must provide valid credentials '
                  'in salt/tests/integration/files/conf/cloud.*.d to run tests.')
        )
        self.test_selection_group.add_option(
            '--ssh',
            action='store_true',
            default=False,
            help='Run salt-ssh tests. These tests will spin up a temporary '
                 'SSH server on your machine. In certain environments, this '
                 'may be insecure! Default: False'
        )
        self.test_selection_group.add_option(
            '-A',
            '--api-tests',
            dest='api',
            action='store_true',
            default=False,
            help='Run salt-api tests'
        )
        self.output_options_group.add_option(
            '--no-colors',
            '--no-colours',
            default=False,
            action='store_true',
            help='Disable colour printing.'
        )

    def validate_options(self):
        if self.options.cloud_provider_tests:
            # Turn on expensive tests execution
            os.environ['EXPENSIVE_TESTS'] = 'True'

        if self.options.coverage and any((
                self.options.module,
                self.options.cli,
                self.options.client,
                self.options.grains,
                self.options.shell,
                self.options.unit,
                self.options.state,
                self.options.runners,
                self.options.renderers,
                self.options.returners,
                self.options.loader,
                self.options.name,
                self.options.outputter,
                self.options.fileserver,
                self.options.wheel,
                self.options.api,
                self.options.minion,
                os.geteuid() != 0,
                not self.options.run_destructive)):
            self.error(
                'No sense in generating the tests coverage report when '
                'not running the full test suite, including the '
                'destructive tests, as \'root\'. It would only produce '
                'incorrect results.'
            )

        # Set test suite defaults if no specific suite options are provided
        if not any((self.options.module, self.options.cli, self.options.client,
                    self.options.grains, self.options.shell, self.options.unit,
                    self.options.state, self.options.runners,
                    self.options.loader, self.options.name,
                    self.options.outputter, self.options.cloud_provider_tests,
<<<<<<< HEAD
                    self.options.fileserver, self.options.wheel, self.options.api,
                    self.options.minion, self.options.renderers)):
=======
                    self.options.fileserver, self.options.wheel,
                    self.options.api, self.options.returners, self.options.renderers)):
>>>>>>> b3b28cb7
            self.options.module = True
            self.options.cli = True
            self.options.client = True
            self.options.grains = True
            self.options.shell = True
            self.options.unit = True
            self.options.runners = True
            self.options.renderers = True
            self.options.returners = True
            self.options.state = True
            self.options.loader = True
            self.options.outputter = True
            self.options.fileserver = True
            self.options.wheel = True
            self.options.api = True
            self.options.minion = True

        self.start_coverage(
            branch=True,
            source=[os.path.join(SALT_ROOT, 'salt')],
        )

        # Transplant configuration
        TestDaemon.transplant_configs(transport=self.options.transport)

    def post_execution_cleanup(self):
        SaltCoverageTestingParser.post_execution_cleanup(self)
        if self.options.clean:
            TestDaemon.clean()

    def run_integration_suite(self, suite_folder, display_name):
        '''
        Run an integration test suite
        '''
        path = os.path.join(TEST_DIR, 'integration', suite_folder)
        return self.run_suite(path, display_name)

    def start_daemons_only(self):
        if not salt.utils.is_windows():
            self.set_filehandle_limits('integration')
        try:
            print_header(
                ' * Setting up Salt daemons for interactive use',
                top=False, width=getattr(self.options, 'output_columns', PNUM)
            )
        except TypeError:
            print_header(' * Setting up Salt daemons for interactive use', top=False)

        with TestDaemon(self):
            print_header(' * Salt daemons started')
            master_conf = TestDaemon.config('master')
            minion_conf = TestDaemon.config('minion')
            syndic_conf = TestDaemon.config('syndic')
            syndic_master_conf = TestDaemon.config('syndic_master')

            print_header(' * Syndic master configuration values', top=False)
            print('interface: {0}'.format(syndic_master_conf['interface']))
            print('publish port: {0}'.format(syndic_master_conf['publish_port']))
            print('return port: {0}'.format(syndic_master_conf['ret_port']))
            print('\n')

            print_header(' * Master configuration values', top=True)
            print('interface: {0}'.format(master_conf['interface']))
            print('publish port: {0}'.format(master_conf['publish_port']))
            print('return port: {0}'.format(master_conf['ret_port']))
            print('\n')

            print_header(' * Minion configuration values', top=True)
            print('interface: {0}'.format(minion_conf['interface']))
            print('\n')

            print_header(' * Syndic configuration values', top=True)
            print('interface: {0}'.format(syndic_conf['interface']))
            print('syndic master port: {0}'.format(syndic_conf['syndic_master']))
            print('\n')

            print_header(' Your client configuration is at {0}'.format(TestDaemon.config_location()))
            print('To access the minion: `salt -c {0} minion test.ping'.format(TestDaemon.config_location()))

            while True:
                time.sleep(1)

    def set_filehandle_limits(self, limits='integration'):
        '''
        Set soft and hard limits on open file handles at required thresholds
        for integration tests or unit tests
        '''
        # Get current limits
        prev_soft, prev_hard = resource.getrlimit(resource.RLIMIT_NOFILE)

        # Get required limits
        min_soft = MAX_OPEN_FILES[limits]['soft_limit']
        min_hard = MAX_OPEN_FILES[limits]['hard_limit']

        # Check minimum required limits
        set_limits = False
        if prev_soft < min_soft:
            soft = min_soft
            set_limits = True
        else:
            soft = prev_soft

        if prev_hard < min_hard:
            hard = min_hard
            set_limits = True
        else:
            hard = prev_hard

        # Increase limits
        if set_limits:
            print(
                ' * Max open files settings is too low (soft: {0}, hard: {1}) '
                'for running the tests'.format(prev_soft, prev_hard)
            )
            print(
                ' * Trying to raise the limits to soft: '
                '{0}, hard: {1}'.format(soft, hard)
            )
            try:
                resource.setrlimit(resource.RLIMIT_NOFILE, (soft, hard))
            except Exception as err:
                print(
                    'ERROR: Failed to raise the max open files settings -> '
                    '{0}'.format(err)
                )
                print('Please issue the following command on your console:')
                print('  ulimit -n {0}'.format(soft))
                self.exit()
            finally:
                print('~' * getattr(self.options, 'output_columns', PNUM))

    def run_integration_tests(self):
        '''
        Execute the integration tests suite
        '''
        named_tests = []
        named_unit_test = []

        if self.options.name:
            for test in self.options.name:
                if test.startswith('unit.'):
                    named_unit_test.append(test)
                    continue
                named_tests.append(test)

        if (self.options.unit or named_unit_test) and not \
                (self.options.runners or
                 self.options.renderers or
                 self.options.returners or
                 self.options.state or
                 self.options.module or
                 self.options.cli or
                 self.options.client or
                 self.options.grains or
                 self.options.loader or
                 self.options.outputter or
                 self.options.fileserver or
                 self.options.wheel or
                 self.options.cloud_provider_tests or
                 self.options.api or
                 self.options.minion or
                 named_tests):
            # We're either not running any of runners, state, module and client
            # tests, or, we're only running unittests by passing --unit or by
            # passing only `unit.<whatever>` to --name.
            # We don't need the tests daemon running
            return [True]
        if not salt.utils.is_windows():
            self.set_filehandle_limits('integration')

        try:
            print_header(
                ' * Setting up Salt daemons to execute tests',
                top=False, width=getattr(self.options, 'output_columns', PNUM)
            )
        except TypeError:
            print_header(' * Setting up Salt daemons to execute tests', top=False)

        status = []
        if not any([self.options.cli, self.options.client, self.options.grains,
                    self.options.module, self.options.runners,
                    self.options.shell, self.options.state,
                    self.options.loader, self.options.outputter,
                    self.options.name, self.options.cloud_provider_tests,
<<<<<<< HEAD
                    self.options.api, self.options.renderers,
                    self.options.fileserver, self.options.wheel,
                    self.options.minion]):
=======
                    self.options.api, self.options.returners, self.options.renderers,
                    self.options.fileserver, self.options.wheel]):
>>>>>>> b3b28cb7
            return status

        with TestDaemon(self):
            if self.options.name:
                for name in self.options.name:
                    if name.startswith('unit.'):
                        continue
                    results = self.run_suite('', name, load_from_name=True)
                    status.append(results)
            if self.options.loader:
                status.append(self.run_integration_suite('loader', 'Loader'))
            if self.options.runners:
                status.append(self.run_integration_suite('runners', 'Runners'))
            if self.options.module:
                status.append(self.run_integration_suite('modules', 'Module'))
            if self.options.state:
                status.append(self.run_integration_suite('states', 'State'))
            if self.options.cli:
                status.append(self.run_integration_suite('cli', 'CLI'))
            if self.options.client:
                status.append(self.run_integration_suite('client', 'Client'))
            # No grains integration tests at this time, uncomment if we add any
            #if self.options.grains:
            #    status.append(self.run_integration_suite('grains', 'Grains'))
            if self.options.shell:
                status.append(self.run_integration_suite('shell', 'Shell'))
            if self.options.outputter:
                status.append(self.run_integration_suite('output', 'Outputter'))
            if self.options.fileserver:
                status.append(self.run_integration_suite('fileserver', 'Fileserver'))
            if self.options.wheel:
                status.append(self.run_integration_suite('wheel', 'Wheel'))
            if self.options.cloud_provider_tests:
                status.append(self.run_integration_suite('cloud/providers', 'Cloud Provider'))
            if self.options.api:
                status.append(self.run_integration_suite('netapi', 'NetAPI'))
            if self.options.returners:
                status.append(self.run_integration_suite('returners', 'Returners'))
            if self.options.renderers:
                status.append(self.run_integration_suite('renderers', 'Renderers'))
            if self.options.minion:
                status.append(self.run_integration_suite('minion', 'Minion'))
        return status

    def run_unit_tests(self):
        '''
        Execute the unit tests
        '''
        named_unit_test = []
        if self.options.name:
            for test in self.options.name:
                if not test.startswith('unit.'):
                    continue
                named_unit_test.append(test)

        if not self.options.unit and not named_unit_test:
            # We are not explicitly running the unit tests and none of the
            # names passed to --name is a unit test.
            return [True]

        status = []
        if self.options.unit:
            # MacOS needs more open filehandles for running unit test suite
            self.set_filehandle_limits('unit')

            results = self.run_suite(
                os.path.join(TEST_DIR, 'unit'), 'Unit', '*_test.py'
            )
            status.append(results)
            # We executed ALL unittests, we can skip running unittests by name
            # below
            return status

        for name in named_unit_test:
            results = self.run_suite(
                os.path.join(TEST_DIR, 'unit'), name, load_from_name=True
            )
            status.append(results)
        return status


def main():
    '''
    Parse command line options for running specific tests
    '''
    try:
        parser = SaltTestsuiteParser(
            TEST_DIR,
            xml_output_dir=XML_OUTPUT_DIR,
            tests_logfile=os.path.join(SYS_TMP_DIR, 'salt-runtests.log')
        )
        parser.parse_args()

        overall_status = []
        if parser.options.interactive:
            parser.start_daemons_only()
        status = parser.run_integration_tests()
        overall_status.extend(status)
        status = parser.run_unit_tests()
        overall_status.extend(status)
        false_count = overall_status.count(False)

        if false_count > 0:
            parser.finalize(1)
        parser.finalize(0)
    except KeyboardInterrupt:
        print('\nCaught keyboard interrupt. Exiting.\n')
        exit(0)


if __name__ == '__main__':
    main()<|MERGE_RESOLUTION|>--- conflicted
+++ resolved
@@ -148,20 +148,19 @@
             help='Run salt/renderers/*.py tests'
         )
         self.test_selection_group.add_option(
-<<<<<<< HEAD
             '--minion',
             '--minion-tests',
             dest='minion',
             default=False,
             action='store_true',
             help='Run tests for minion'
-=======
+        )
+        self.test_selection_group.add_option(
             '--returners',
             dest='returners',
             default=False,
             action='store_true',
             help='Run salt/returners/*.py tests'
->>>>>>> b3b28cb7
         )
         self.test_selection_group.add_option(
             '-l',
@@ -270,13 +269,12 @@
                     self.options.state, self.options.runners,
                     self.options.loader, self.options.name,
                     self.options.outputter, self.options.cloud_provider_tests,
-<<<<<<< HEAD
-                    self.options.fileserver, self.options.wheel, self.options.api,
-                    self.options.minion, self.options.renderers)):
-=======
-                    self.options.fileserver, self.options.wheel,
-                    self.options.api, self.options.returners, self.options.renderers)):
->>>>>>> b3b28cb7
+                    self.options.fileserver,
+                    self.options.wheel,
+                    self.options.api,
+                    self.options.minion,
+                    self.options.returners,
+                    self.options.renderers)):
             self.options.module = True
             self.options.cli = True
             self.options.client = True
@@ -461,14 +459,12 @@
                     self.options.shell, self.options.state,
                     self.options.loader, self.options.outputter,
                     self.options.name, self.options.cloud_provider_tests,
-<<<<<<< HEAD
-                    self.options.api, self.options.renderers,
-                    self.options.fileserver, self.options.wheel,
+                    self.options.api,
+                    self.options.renderers,
+                    self.options.returners,
+                    self.options.fileserver,
+                    self.options.wheel,
                     self.options.minion]):
-=======
-                    self.options.api, self.options.returners, self.options.renderers,
-                    self.options.fileserver, self.options.wheel]):
->>>>>>> b3b28cb7
             return status
 
         with TestDaemon(self):
