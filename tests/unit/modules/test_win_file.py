--- conflicted
+++ resolved
@@ -334,9 +334,6 @@
                                            'perms': 'full_control'}},
                                    inheritance=False,
                                    reset=True)
-<<<<<<< HEAD
-        self.assertDictEqual(expected, ret)
-=======
         self.assertDictEqual(expected, ret)
 
     def test_issue_52002_check_file_remove_symlink(self):
@@ -360,5 +357,4 @@
             self.assertFalse(win_file.directory_exists(base))
         finally:
             if os.path.exists(base):
-                win_file.remove(base)
->>>>>>> c1063cfe
+                win_file.remove(base)