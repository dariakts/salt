--- conflicted
+++ resolved
@@ -10,12 +10,8 @@
 from tests.support.mock import NO_MOCK, NO_MOCK_REASON, MagicMock, patch
 
 # Import salt libs
-<<<<<<< HEAD
+from salt.ext import six
 import salt.utils.platform
-=======
-import salt.ext.six
-import salt.utils
->>>>>>> 7ae3497b
 import salt.modules.pip as pip
 from salt.exceptions import CommandExecutionError
 
@@ -305,7 +301,7 @@
                 if salt.utils.platform.is_windows():
                     venv_path = 'c:\\test_env'
                     bin_path = os.path.join(venv_path, 'Scripts', 'pip.exe')
-                    if salt.ext.six.PY2:
+                    if six.PY2:
                         bin_path = bin_path.encode('string-escape')
                 else:
                     venv_path = '/test_env'
