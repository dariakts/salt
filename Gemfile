--- conflicted
+++ resolved
@@ -2,10 +2,7 @@
 
 source 'https://rubygems.org'
 
-<<<<<<< HEAD
-=======
 # Point this back at the test-kitchen package after 1.23.3 is relased
->>>>>>> 92edfe0a
 gem 'test-kitchen', '~>1.23.3'
 gem 'kitchen-salt', '~>0.4.1'
 gem 'kitchen-sync'
