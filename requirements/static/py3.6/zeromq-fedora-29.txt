--- conflicted
+++ resolved
@@ -90,12 +90,8 @@
 pyvmomi==6.7.1.2018.12
 pyyaml==3.13
 pyzmq==18.0.1 ; python_version != "3.4"
-<<<<<<< HEAD
-requests-oauthlib==1.2.0  # via kubernetes
 requests-toolbelt==0.9.1  # via pylxd
 requests-unixsocket==0.1.5  # via pylxd
-=======
->>>>>>> 8b628a17
 requests==2.21.0
 responses==0.10.6         # via moto
 rfc3987==1.3.8
