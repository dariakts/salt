--- conflicted
+++ resolved
@@ -4,11 +4,7 @@
 
 '''
 from ioflo.base.odicting import odict
-<<<<<<< HEAD
 from salt.transport.road.raet import raeting, packeting, stacking, nacling
-=======
-from salt.transport.road.raet import raeting, stacking
->>>>>>> 9ac6c8a1
 
 
 def test():
@@ -18,19 +14,10 @@
     privateer = nacling.Privateer()
     masterPriKeyHex = privateer.keyhex
 
-<<<<<<< HEAD
-=======
-    stack1 = stacking.Stack()  # default did of 1
-    minion = stacking.Device(did=2, ha=('127.0.0.1', raeting.RAET_TEST_PORT))
-    stack1.addRemoteDevice(minion)
->>>>>>> 9ac6c8a1
-
     signer = nacling.Signer()
     minionSignKeyHex = signer.keyhex
     privateer = nacling.Privateer()
     masterPriKeyHex = privateer.keyhex
-
-<<<<<<< HEAD
 
     # initially
     # master on port 7530 with did of 1
@@ -38,21 +25,12 @@
     # eventually
     # minion did of 2
 
-=======
-    body = odict(msg='Hello Raet World', extra='what is this')
-    data = odict(hk=1, bk=1)
-
-    joiner = stacking.Joiner(stack=stack2, rdid=master.did, sid=0, txData=data)
-    joiner.start()
->>>>>>> 9ac6c8a1
-
     #master stack
     device = stacking.LocalDevice(   did=1,
                                      signkey=masterSignKeyHex,
                                      prikey=masterPriKeyHex,)
     stack1 = stacking.Stack(device=device)
 
-<<<<<<< HEAD
     #minon stack
     device = stacking.LocalDevice(   did=0,
                                      ha=("", raeting.RAET_TEST_PORT),
@@ -67,8 +45,7 @@
     data = odict(hk=1, bk=1)
     joiner = stacking.Joiner(stack=stack2, sid=0, txData=data)
     joiner.join()
-=======
->>>>>>> 9ac6c8a1
+
     stack2.serviceUdp()
     stack1.serviceUdp()
 
