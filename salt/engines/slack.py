# -*- coding: utf-8 -*-
'''
An engine that reads messages from Slack and can act on them.

It has two major uses.

1. When the ``control`` parameter is set to ``True`` and a message is prefaced
   with the ``trigger`` (which defaults to ``!``) then the engine will
   validate that the user has permission, and if so will run the command

2. In addition, when the parameter ``fire_all`` is set (defaults to False),
   all other messages (the messages that aren't control messages) will be
   fired off to the salt event bus with the tag prefixed by the string
   provided by the ``tag`` config option (defaults to ``salt/engines/slack``).

This allows for configuration to be gotten from either the engine config, or from
the saltmaster's minion pillar.

.. versionadded: 2016.3.0

:configuration: Example configuration using only a "default" group.  The default group is not special.  In addition, other groups are being loaded from pillars

    .. code-block:: yaml

        engines:
<<<<<<< HEAD
            slack:
               token: 'xoxb-xxxxxxxxxx-xxxxxxxxxxxxxxxxxxxxxxxx'
               control: True
               fire_all: False
               groups_pillar_name: "slack_engine:groups_pillar"
               groups:
                 default:
                   users:
                       - *
                   commands:
                       - test.ping
                       - cmd.run
                       - list_jobs
                       - list_commands
                   aliases:
                       list_jobs:
                           cmd: jobs.list_jobs
                       list_commands:
                           cmd: pillar.get salt:engines:slack:valid_commands target=saltmaster tgt_type=list
                   default_target:
                       target: saltmaster
                       tgt_type: glob
                   targets:
                       test.ping:
                         target: '*'
                         tgt_type: glob
                       cmd.run:
                         target: saltmaster
                         tgt_type: list


    :configuration: Example configuration using the "default" group and a non-default group and a pillar that will be merged in
        If the user is '*' (without the quotes) then the group's users or commands will match all users as appropriate
    .. versionadded: 2017.7.0

        engines:
            slack:
               groups_pillar: slack_engine_pillar
               token: 'xoxb-xxxxxxxxxx-xxxxxxxxxxxxxxxxxxxxxxxx'
               control: True
               fire_all: True
               tag: salt/engines/slack
               groups_pillar_name: "slack_engine:groups_pillar"
               groups:
                 default:
                   valid_users:
                       - *
                   valid_commands:
                       - test.ping
                   aliases:
                       list_jobs:
                           cmd: jobs.list_jobs
                       list_commands:
                           cmd: pillar.get salt:engines:slack:valid_commands target=saltmaster tgt_type=list
                 gods:
                   users:
                     - garethgreenaway
                   commands:
                     - *
=======
            - slack:
                token: 'xoxb-xxxxxxxxxx-xxxxxxxxxxxxxxxxxxxxxxxx'
                control: True
                valid_users:
                    - garethgreenaway
                valid_commands:
                    - test.ping
                    - cmd.run
                    - list_jobs
                    - list_commands
                aliases:
                    list_jobs:
                        cmd: jobs.list_jobs
                    list_commands:
                        cmd: pillar.get salt:engines:slack:valid_commands target=saltmaster tgt_type=list

    :configuration: Example configuration using groups
    .. versionadded: 2017.7.0

        engines:
            - slack:
                token: 'xoxb-xxxxxxxxxx-xxxxxxxxxxxxxxxxxxxxxxxx'
                control: True
                groups:
                    gods:
                        users:
                            - garethgreenaway
                        commands:
                            - test.ping
                            - cmd.run
                            - list_jobs
                            - list_commands
                aliases:
                   list_jobs:
                        cmd: jobs.list_jobs
                   list_commands:
                        cmd: pillar.get salt:engines:slack:valid_commands target=saltmaster tgt_type=list
>>>>>>> 60cd0781

:depends: slackclient

'''

# Import python libraries
from __future__ import absolute_import
import json
import itertools
import logging
import time
import re
import traceback
import yaml

log = logging.getLogger(__name__)

try:
    import slackclient
    HAS_SLACKCLIENT = True
except ImportError:
    HAS_SLACKCLIENT = False

# Import salt libs
import salt.client
import salt.loader
import salt.minion
import salt.runner
import salt.utils
import salt.utils.event
import salt.utils.http
import salt.utils.slack
from salt.utils.yamldumper import OrderedDumper

__virtualname__ = 'slack'


def __virtual__():
    if not HAS_SLACKCLIENT:
        return (False, 'The \'slackclient\' Python module could not be loaded')
    return __virtualname__


def get_slack_users(token):
    '''
    Get all users from Slack
    '''

    ret = salt.utils.slack.query(function='users',
                                 api_key=token,
                                 opts=__opts__)
    users = {}
    if 'message' in ret:
        for item in ret['message']:
            if 'is_bot' in item:
                if not item['is_bot']:
                    users[item['name']] = item['id']
                    users[item['id']] = item['name']
    return users


def get_slack_channels(token):
    '''
    Get all channel names from Slack
    '''

    ret = salt.utils.slack.query(
        function='rooms',
        api_key=token,
        # These won't be honored until https://github.com/saltstack/salt/pull/41187/files is merged
        opts={
            'exclude_archived': True,
            'exclude_members': True
        })
    channels = {}
    if 'message' in ret:
        for item in ret['message']:
            channels[item["id"]] = item["name"]
    return channels


def get_config_groups(groups_conf, groups_pillar_name):
    """
    get info from groups in config, and from the named pillar

    todo: add specification for the minion to use to recover pillar
    """
    # Get groups
    # Default to returning something that'll never match
    ret_groups = {
        "default": {
            "users": set(),
            "commands": set(),
            "aliases": dict(),
            "default_target": dict(),
            "targets": dict()
        }
    }

    # allow for empty groups in the config file, and instead let some/all of this come
    # from pillar data.
    if not groups_conf:
        use_groups = {}
    else:
        use_groups = groups_conf
    # First obtain group lists from pillars, then in case there is any overlap, iterate over the groups
    # that come from pillars.  The configuration in files on disk/from startup
    # will override any configs from pillars.  They are meant to be complementary not to provide overrides.
    try:
        groups_gen = itertools.chain(_groups_from_pillar(groups_pillar_name).items(), use_groups.items())
    except AttributeError:
        log.warn("Failed to get groups from {}: {}".format(groups_pillar_name, _groups_from_pillar(groups_pillar_name)))
        log.warn("or from config: {}".format(use_groups))
        groups_gen = []
    for name, config in groups_gen:
        log.info("Trying to get {} and {} to be useful".format(name, config))
        ret_groups.setdefault(name, {
            "users": set(), "commands": set(), "aliases": dict(), "default_target": dict(), "targets": dict()
        })
        try:
            ret_groups[name]['users'].update(set(config.get('users', [])))
            ret_groups[name]['commands'].update(set(config.get('commands', [])))
            ret_groups[name]['aliases'].update(config.get('aliases', {}))
            ret_groups[name]['default_target'].update(config.get('default_target', {}))
            ret_groups[name]['targets'].update(config.get('targets', {}))
        except IndexError:
            log.warn("Couldn't use group {}. Check that targets is a dict and not a list".format(name))

    log.debug("Got the groups: {}".format(ret_groups))
    return ret_groups


def _groups_from_pillar(pillar_name):
    """pillar_prefix is the pillar.get syntax for the pillar to be queried.
    Group name is gotten via the equivalent of using
    ``salt['pillar.get']('{}:{}'.format(pillar_prefix, group_name))``
    in a jinja template.

    returns a dictionary (unless the pillar is mis-formatted)
    XXX: instead of using Caller, make the minion to use configurable so there could be some
         restrictions placed on what pillars can be used.
    """
    caller = salt.client.Caller()
    pillar_groups = caller.cmd('pillar.get', pillar_name)
    # pillar_groups = __salt__['pillar.get'](pillar_name, {})
    log.info("Got pillar groups {} from pillar {}".format(pillar_groups, pillar_name))
    log.info("pillar groups type is {}".format(type(pillar_groups)))
    return pillar_groups


def fire(tag, msg):
    """
    This replaces a function in main called "fire"

    It fires an event into the salt bus.
    """
    if __opts__.get('__role') == 'master':
        fire_master = salt.utils.event.get_master_event(
            __opts__,
            __opts__['sock_dir']).fire_event
    else:
        fire_master = None

    if fire_master:
        fire_master(msg, tag)
    else:
        __salt__['event.send'](tag, msg)


def can_user_run(user, command, groups):
    """
    Break out the permissions into the folowing:

    Check whether a user is in any group, including whether a group has the '*' membership

    :type user: str
    :param user: The username being checked against

    :type command: str
    :param command: The command that is being invoked (e.g. test.ping)

    :type groups: dict
    :param groups: the dictionary with groups permissions structure.

    :rtype: tuple
    :returns: On a successful permitting match, returns 2-element tuple that contains
        the name of the group that successfuly matched, and a dictionary containing
        the configuration of the group so it can be referenced.

        On failure it returns an empty tuple

    """
    log.info("{} wants to run {} with groups {}".format(user, command, groups))
    for key, val in groups.items():
        if user not in val['users']:
            if '*' not in val['users']:
                continue  # this doesn't grant permissions, pass
        if (command not in val['commands']) and (command not in val.get('aliases', {}).keys()):
            if '*' not in val['commands']:
                continue  # again, pass
        log.info("Slack user {} permitted to run {}".format(user, command))
        return (key, val,)  # matched this group, return the group
    log.info("Slack user {} denied trying to run {}".format(user, command))
    return ()


def commandline_to_list(cmdline_str, trigger_string):
    """
    cmdline_str is the string of the command line
    trigger_string is the trigger string, to be removed
    """
    cmdline = salt.utils.shlex_split(cmdline_str[len(trigger_string):])
    # Remove slack url parsing
    #  Translate target=<http://host.domain.net|host.domain.net>
    #  to target=host.domain.net
    cmdlist = []
    for cmditem in cmdline:
        pattern = r'(?P<begin>.*)(<.*\|)(?P<url>.*)(>)(?P<remainder>.*)'
        mtch = re.match(pattern, cmditem)
        if mtch:
            origtext = mtch.group('begin') + mtch.group('url') + mtch.group('remainder')
            cmdlist.append(origtext)
        else:
            cmdlist.append(cmditem)
    return cmdlist


# m_data -> m_data, _text -> test, all_slack_users -> all_slack_users,
def control_message_target(slack_user_name, text, loaded_groups, trigger_string):
    """Returns a tuple of (target, cmdline,) for the response

    Raises IndexError if a user can't be looked up from all_slack_users

    Returns (False, False) if the user doesn't have permission

    These are returned together because the commandline and the targeting
    interact with the group config (specifically aliases and targeting configuration)
    so taking care of them together works out.

    The cmdline that is returned is the actual list that should be
    processed by salt, and not the alias.

    """

    # Trim the trigger string from the front
    # cmdline = _text[1:].split(' ', 1)
    cmdline = commandline_to_list(text, trigger_string)
    permitted_group = can_user_run(slack_user_name, cmdline[0], loaded_groups)
    log.debug("slack_user_name is {} and the permitted group is {}".format(slack_user_name, permitted_group))
    if not permitted_group:
        return (False, False)
    if not slack_user_name:
        return (False, False)

    # maybe there are aliases, so check on that
    if cmdline[0] in permitted_group[1].get('aliases', {}).keys():
        use_cmdline = commandline_to_list(permitted_group[1]['aliases'][cmdline[0]], "")
    else:
        use_cmdline = cmdline
    target = get_target(permitted_group, cmdline, use_cmdline)
    return (target, use_cmdline,)


def message_text(m_data):
    """
    Raises ValueError if a value doesn't work out, and TypeError if
    this isn't a message type
    """
    if m_data.get('type') != 'message':
        raise TypeError("This isn't a message")
    # Edited messages have text in message
    _text = m_data.get('text', None) or m_data.get('message', {}).get('text', None)
    try:
        log.info("Message is {}".format(_text))  # this can violate the ascii codec
    except UnicodeEncodeError as uee:
        log.warn("Got a message that I couldn't log.  The reason is: {}".format(uee))

    # Convert UTF to string
    _text = json.dumps(_text)
    _text = yaml.safe_load(_text)

    if not _text:
        raise ValueError("_text has no value")
    return _text


def generate_triggered_messages(token, trigger_string, groups, groups_pillar_name):
    """slack_token = string
    trigger_string = string
    input_valid_users = set
    input_valid_commands = set

    When the trigger_string prefixes the message text, yields a dictionary of {
        "message_data": m_data,
        "cmdline": cmdline_list, # this is a list
        "channel": channel,
        "user": m_data['user'],
        "slack_client": sc
    }

    else yields {"message_data": m_data} and the caller can handle that

    When encountering an error (e.g. invalid message), yields {}, the caller can proceed to the next message

    When the websocket being read from has given up all its messages, yields {"done": True} to
    indicate that the caller has read all of the relevent data for now, and should continue
    its own processing and check back for more data later.

    This relies on the caller sleeping between checks, otherwise this could flood
    """
    sc = slackclient.SlackClient(token)
    slack_connect = sc.rtm_connect()
    all_slack_users = get_slack_users(token)  # re-checks this if we have an negative lookup result
    all_slack_channels = get_slack_channels(token)  # re-checks this if we have an negative lookup result

    def just_data(m_data):
        """Always try to return the user and channel anyway"""
        user_id = m_data.get('user')
        channel_id = m_data.get('channel')
        if channel_id.startswith('D'):  # private chate with bot user
            channel_name = "private chat"
        else:
            channel_name = all_slack_channels.get(channel_id)
        data = {
            "message_data": m_data,
            "user_name": all_slack_users.get(user_id),
            "channel_name": channel_name
        }
        if not data["user_name"]:
            all_slack_users.clear()
            all_slack_users.update(get_slack_users(token))
            data["user_name"] = all_slack_users.get(user_id)
        if not data["channel_name"]:
            all_slack_channels.clear()
            all_slack_channels.update(get_slack_channels(token))
            data["channel_name"] = all_slack_channels.get(channel_id)
        return data

    for sleeps in (5, 10, 30, 60):
        if slack_connect:
            break
        else:
            # see https://api.slack.com/docs/rate-limits
            log.warning("Slack connection is invalid.  Server: {}, sleeping {}".format(sc.server, sleeps))
            time.sleep(sleeps)  # respawning too fast makes the slack API unhappy about the next reconnection
    else:
        raise UserWarning("Connection to slack is still invalid, giving up: {}".format(slack_connect))  # Boom!
    while True:
        msg = sc.rtm_read()
        for m_data in msg:
            try:
                msg_text = message_text(m_data)
            except (ValueError, TypeError) as msg_err:
                log.debug("Got an error from trying to get the message text {}".format(msg_err))
                yield {"message_data": m_data}  # Not a message type from the API?
                continue

            # Find the channel object from the channel name
            channel = sc.server.channels.find(m_data['channel'])
            data = just_data(m_data)
            if msg_text.startswith(trigger_string):
                loaded_groups = get_config_groups(groups, groups_pillar_name)
                user_id = m_data.get('user')  # slack user ID, e.g. 'U11011'
                if not data.get('user_name'):
                    log.error("The user {} can't be looked up via slack.  What has happened here?".format(
                        m_data.get('user')))
                    channel.send_message("The user {} can't be looked up via slack.  Not running {}".format(
                        user_id, msg_text))
                    yield {"message_data": m_data}
                    continue
                (target, cmdline) = control_message_target(
                        data['user_name'], msg_text, loaded_groups, trigger_string)
                log.debug("Got target: {}, cmdline: {}".format(target, cmdline))
                if target and cmdline:
                    yield {
                        "message_data": m_data,
                        "slack_client": sc,
                        "channel": channel,
                        "user": user_id,
                        "user_name": all_slack_users[user_id],
                        "cmdline": cmdline,
                        "target": target
                    }
                    continue
                else:
                    channel.send_message('{}, {} is not allowed to use command {}.'.format(
                        user_id, all_slack_users[user_id], cmdline))
                    yield data
                    continue
            else:
                yield data
                continue
        yield {"done": True}


def get_target(permitted_group, cmdline, alias_cmdline):
    """When we are permitted to run a command on a target, look to see
    what the default targeting is for that group, and for that specific
    command (if provided).

    It's possible for None or False to be the result of either, which means
    that it's expected that the caller provide a specific target.

    If no configured target is provided, the command line will be parsed
    for target=foo and tgt_type=bar

    Test for this:
    h = {'aliases': {}, 'commands': {'cmd.run', 'pillar.get'},
        'default_target': {'target': '*', 'tgt_type': 'glob'},
        'targets': {'pillar.get': {'target': 'you_momma', 'tgt_type': 'list'}},
        'users': {'dmangot', 'jmickle', 'pcn'}}
    f = {'aliases': {}, 'commands': {'cmd.run', 'pillar.get'},
         'default_target': {}, 'targets': {},'users': {'dmangot', 'jmickle', 'pcn'}}

    g = {'aliases': {}, 'commands': {'cmd.run', 'pillar.get'},
         'default_target': {'target': '*', 'tgt_type': 'glob'},
         'targets': {}, 'users': {'dmangot', 'jmickle', 'pcn'}}

    Run each of them through ``get_configured_target(("foo", f), "pillar.get")`` and confirm a valid target

    """
    null_target = {"target": None, "tgt_type": None}

    def check_cmd_against_group(cmd):
        """Validate cmd against the group to return the target, or a null target"""
        name, group_config = permitted_group
        target = group_config.get('default_target')
        if not target:  # Empty, None, or False
            target = null_target
        if group_config.get('targets'):
            if group_config['targets'].get(cmd):
                target = group_config['targets'][cmd]
        if not target.get("target"):
            log.debug("Group {} is not configured to have a target for cmd {}.".format(name, cmd))
        return target

    for this_cl in cmdline, alias_cmdline:
        _, kwargs = parse_args_and_kwargs(this_cl)
        if 'target' in kwargs:
            log.debug("target is in kwargs {}.".format(kwargs))
            if 'tgt_type' in kwargs:
                log.debug("tgt_type is in kwargs {}.".format(kwargs))
                return {"target": kwargs['target'], "tgt_type": kwargs['tgt_type']}
            return {"target": kwargs['target'], "tgt_type": 'glob'}

    for this_cl in cmdline, alias_cmdline:
        checked = check_cmd_against_group(this_cl[0])
        log.debug("this cmdline has target {}.".format(this_cl))
        if checked.get("target"):
            return checked
    return null_target


# emulate the yaml_out output formatter.  It relies on a global __opts__ object which we can't
# obviously pass in

def format_return_text(data, **kwargs):  # pylint: disable=unused-argument
    '''
    Print out YAML using the block mode
    '''
    params = dict(Dumper=OrderedDumper)
    if 'output_indent' not in __opts__:
        # default indentation
        params.update(default_flow_style=False)
    elif __opts__['output_indent'] >= 0:
        # custom indent
        params.update(default_flow_style=False,
                      indent=__opts__['output_indent'])
    else:  # no indentation
        params.update(default_flow_style=True,
                      indent=0)
    try:
        return yaml.dump(data, **params).replace("\n\n", "\n")
    # pylint: disable=broad-except
    except Exception as exc:
        import pprint
        log.exception('Exception {0} encountered when trying to serialize {1}'.format(
            exc, pprint.pformat(data)))
        return "Got an error trying to serialze/clean up the response"


def parse_args_and_kwargs(cmdline):
    """
    cmdline: list

    returns tuple of: args (list), kwargs (dict)
    """
    # Parse args and kwargs
    args = []
    kwargs = {}

    if len(cmdline) > 1:
        for item in cmdline[1:]:
            if '=' in item:
                (key, value) = item.split('=', 1)
                kwargs[key] = value
            else:
                args.append(item)
    return (args, kwargs)


def get_jobs_from_runner(outstanding_jids):
    """
    Given a list of job_ids, return a dictionary of those job_ids that have completed and their results.

    Query the salt event bus via the jobs runner.  jobs.list_job will show a job in progress,
    jobs.lookup_jid will return a job that has completed.

    returns a dictionary of job id: result
    """
    # Can't use the runner because of https://github.com/saltstack/salt/issues/40671
    runner = salt.runner.RunnerClient(__opts__)
    # log.debug("Getting job IDs {} will run via runner jobs.lookup_jid".format(outstanding_jids))
    mm = salt.minion.MasterMinion(__opts__)
    source = __opts__.get('ext_job_cache')
    if not source:
        source = __opts__.get('master_job_cache')

    results = dict()
    for jid in outstanding_jids:
        # results[jid] = runner.cmd('jobs.lookup_jid', [jid])
        if mm.returners['{}.get_jid'.format(source)](jid):
            jid_result = runner.cmd('jobs.list_job', [jid]).get('Result', {})
            # emulate lookup_jid's return, which is just minion:return
            # pylint is tripping
            # pylint: disable=missing-whitespace-after-comma
            job_data = json.dumps({key:val['return'] for key, val in jid_result.items()})
            results[jid] = yaml.load(job_data)

    return results


def run_commands_from_slack_async(message_generator, fire_all, tag, control, interval=1):
    """Pull any pending messages from the message_generator, sending each
    one to either the event bus, the command_async or both, depending on
    the values of fire_all and command
    """

    outstanding = dict()  # set of job_id that we need to check for

    while True:
        log.debug("Sleeping for interval of {}".format(interval))
        time.sleep(interval)
        # Drain the slack messages, up to 10 messages at a clip
        count = 0
        for msg in message_generator:
            # The message_generator yields dicts.  Leave this loop
            # on a dict that looks like {"done": True} or when we've done it
            # 10 times without taking a break.
            log.debug("Got a message from the generator: {}".format(msg.keys()))
            if count > 10:
                log.warn("Breaking in getting messages because count is exceeded")
                break
            if len(msg) == 0:
                count += 1
                log.warn("len(msg) is zero")
                continue  # This one is a dud, get the next message
            if msg.get("done"):
                log.debug("msg is done")
                break
            if fire_all:
                log.debug("Firing message to the bus with tag: {}".format(tag))
                fire('{0}/{1}'.format(tag, msg['message_data'].get('type')), msg)
            if control and (len(msg) > 1) and msg.get('cmdline'):
                jid = run_command_async(msg)
                log.debug("Submitted a job and got jid: {}".format(jid))
                outstanding[jid] = msg  # record so we can return messages to the caller
                msg['channel'].send_message("@{}'s job is submitted as salt jid {}".format(msg['user_name'], jid))
            count += 1
        start_time = time.time()
        job_status = get_jobs_from_runner(outstanding.keys())  # dict of job_ids:results are returned
        log.debug("Getting {} jobs status took {} seconds".format(len(job_status), time.time() - start_time))
        for jid, result in job_status.items():
            if result:
                log.debug("ret to send back is {}".format(result))
                # formatting function?
                this_job = outstanding[jid]
                return_text = format_return_text(result)
                return_prefix = "@{}'s job `{}` (id: {}) (target: {}) returned".format(
                    this_job["user_name"], this_job["cmdline"], jid, this_job["target"])
                this_job['channel'].send_message(return_prefix)
                r = this_job["slack_client"].api_call(
                    "files.upload", channels=this_job['channel'].id, files=None,
                    content=return_text)
                # Handle unicode return
                log.debug("Got back {} via the slack client".format(r))
                resp = yaml.safe_load(json.dumps(r))
                if 'ok' in resp and resp['ok'] is False:
                    this_job['channel'].send_message('Error: {0}'.format(resp['error']))
                del outstanding[jid]


def run_command_async(msg):

    """
    :type message_generator: generator of dict
    :param message_generator: Generates messages from slack that should be run

    :type fire_all: bool
    :param fire_all: Whether to also fire messages to the event bus

    :type tag: str
    :param tag: The tag to send to use to send to the event bus

    :type interval: int
    :param interval: time to wait between ending a loop and beginning the next

    """
    log.debug("Going to run a command async")
    runner_functions = sorted(salt.runner.Runner(__opts__).functions)
<<<<<<< HEAD
    # Parse args and kwargs
    cmd = msg['cmdline'][0]

    args, kwargs = parse_args_and_kwargs(msg['cmdline'])
    # Check for target. Otherwise assume None
    target = msg["target"]["target"]
    # Check for tgt_type. Otherwise assume glob
    tgt_type = msg["target"]['tgt_type']
    log.debug("target_type is: {}".format(tgt_type))

    if cmd in runner_functions:
        runner = salt.runner.RunnerClient(__opts__)
        log.debug("Command {} will run via runner_functions".format(cmd))
        # pylint is tripping
        # pylint: disable=missing-whitespace-after-comma
        job_id_dict = runner.async(cmd, {"args":args, "kwargs":kwargs})
        job_id = job_id_dict['jid']

    # Default to trying to run as a client module.
=======

    if slack_connect:
        while True:
            _msg = sc.rtm_read()
            for _m in _msg:
                if 'type' in _m:
                    if _m['type'] == 'message':
                        # Find the channel where the message came from
                        channel = sc.server.channels.find(_m['channel'])

                        # Edited messages have text in message
                        _text = _m.get('text', None) or _m.get('message', {}).get('text', None)

                        # Convert UTF to string
                        _text = json.dumps(_text)
                        _text = yaml.safe_load(_text)

                        if _text:
                            if _text.startswith(trigger) and control:

                                # Get groups
                                if groups:
                                    for group in groups:
                                        if 'users' in groups[group]:
                                            # Add users to valid_users
                                            valid_users.extend(groups[group]['users'])

                                            # Add commands to valid_commands
                                            if 'commands' in groups[group]:
                                                valid_commands.extend(groups[group]['commands'])

                                            # Add group aliases to aliases
                                            if 'aliases' in groups[group]:
                                                aliases.update(groups[group]['aliases'])

                                # Ensure the user is allowed to run commands
                                if valid_users:
                                    log.debug('{0} {1}'.format(all_users, _m['user']))
                                    if _m['user'] not in valid_users and all_users.get(_m['user'], None) not in valid_users:
                                        channel.send_message('{0} not authorized to run Salt commands'.format(all_users[_m['user']]))
                                        return

                                # Trim the ! from the front
                                # cmdline = _text[1:].split(' ', 1)
                                cmdline = salt.utils.shlex_split(_text[len(trigger):])

                                # Remove slack url parsing
                                #  Translate target=<http://host.domain.net|host.domain.net>
                                #  to target=host.domain.net
                                cmdlist = []
                                for cmditem in cmdline:
                                    pattern = r'(?P<begin>.*)(<.*\|)(?P<url>.*)(>)(?P<remainder>.*)'
                                    m = re.match(pattern, cmditem)
                                    if m:
                                        origtext = m.group('begin') + m.group('url') + m.group('remainder')
                                        cmdlist.append(origtext)
                                    else:
                                        cmdlist.append(cmditem)
                                cmdline = cmdlist

                                cmd = cmdline[0]
                                args = []
                                kwargs = {}

                                # Evaluate aliases
                                if aliases and isinstance(aliases, dict) and cmd in aliases.keys():
                                    cmdline = aliases[cmd].get('cmd')
                                    cmdline = salt.utils.shlex_split(cmdline)
                                    cmd = cmdline[0]

                                # Ensure the command is allowed
                                if valid_commands:
                                    if cmd not in valid_commands:
                                        channel.send_message('{0} is not allowed to use command {1}.'.format(all_users[_m['user']], cmd))
                                        return

                                # Parse args and kwargs
                                if len(cmdline) > 1:
                                    for item in cmdline[1:]:
                                        if '=' in item:
                                            (key, value) = item.split('=', 1)
                                            kwargs[key] = value
                                        else:
                                            args.append(item)

                                # Check for target. Otherwise assume *
                                if 'target' not in kwargs:
                                    target = '*'
                                else:
                                    target = kwargs['target']
                                    del kwargs['target']

                                # Check for tgt_type. Otherwise assume glob
                                if 'tgt_type' not in kwargs:
                                    tgt_type = 'glob'
                                else:
                                    tgt_type = kwargs['tgt_type']
                                    del kwargs['tgt_type']

                                ret = {}

                                if cmd in runner_functions:
                                    runner = salt.runner.RunnerClient(__opts__)
                                    ret = runner.cmd(cmd, arg=args, kwarg=kwargs)

                                # Default to trying to run as a client module.
                                else:
                                    local = salt.client.LocalClient()
                                    ret = local.cmd('{0}'.format(target), cmd, arg=args, kwarg=kwargs, tgt_type='{0}'.format(tgt_type))

                                if ret:
                                    return_text = json.dumps(ret, sort_keys=True, indent=1)
                                    ts = time.time()
                                    st = datetime.datetime.fromtimestamp(ts).strftime('%Y%m%d%H%M%S%f')
                                    filename = 'salt-results-{0}.yaml'.format(st)
                                    result = sc.api_call(
                                        "files.upload", channels=_m['channel'], filename=filename,
                                        content=return_text
                                    )
                                    # Handle unicode return
                                    result = json.dumps(result)
                                    result = yaml.safe_load(result)
                                    if 'ok' in result and result['ok'] is False:
                                        channel.send_message('Error: {0}'.format(result['error']))
                            else:
                                # Fire event to event bus
                                fire('{0}/{1}'.format(tag, _m['type']), _m)
                    else:
                        # Fire event to event bus
                        fire('{0}/{1}'.format(tag, _m['type']), _m)
            time.sleep(1)
>>>>>>> 60cd0781
    else:
        local = salt.client.LocalClient()
        log.debug("Command {} will run via local.cmd_async, targeting {}".format(cmd, target))
        log.debug("Running {}, {}, {}, {}, {}".format(str(target), cmd, args, kwargs, str(tgt_type)))
        # according to https://github.com/saltstack/salt-api/issues/164, tgt_type has changed to expr_form
        job_id = local.cmd_async(str(target), cmd, arg=args, kwargs=kwargs, expr_form=str(tgt_type))
        log.info("ret from local.cmd_async is {}".format(job_id))
    return job_id


def start(token,
          control=False,
          trigger="!",
          groups=None,
          groups_pillar_name=None,
          fire_all=False,
          tag='salt/engines/slack'):
    '''
    Listen to slack events and forward them to salt, new version
    '''

    if (not token) or (not token.startswith('xoxb')):
        time.sleep(2)  # don't respawn too quickly
        log.error("Slack bot token not found, bailing...")
        raise UserWarning('Slack Engine bot token not configured')

    try:
        message_generator = generate_triggered_messages(token, trigger, groups, groups_pillar_name)
        run_commands_from_slack_async(message_generator, fire_all, tag, control)
    except Exception:
        raise Exception("{}".format(traceback.format_exc()))<|MERGE_RESOLUTION|>--- conflicted
+++ resolved
@@ -18,110 +18,73 @@
 
 .. versionadded: 2016.3.0
 
-:configuration: Example configuration using only a "default" group.  The default group is not special.  In addition, other groups are being loaded from pillars
-
-    .. code-block:: yaml
-
-        engines:
-<<<<<<< HEAD
-            slack:
-               token: 'xoxb-xxxxxxxxxx-xxxxxxxxxxxxxxxxxxxxxxxx'
-               control: True
-               fire_all: False
-               groups_pillar_name: "slack_engine:groups_pillar"
-               groups:
-                 default:
-                   users:
-                       - *
-                   commands:
-                       - test.ping
-                       - cmd.run
-                       - list_jobs
-                       - list_commands
-                   aliases:
-                       list_jobs:
-                           cmd: jobs.list_jobs
-                       list_commands:
-                           cmd: pillar.get salt:engines:slack:valid_commands target=saltmaster tgt_type=list
-                   default_target:
-                       target: saltmaster
-                       tgt_type: glob
-                   targets:
-                       test.ping:
-                         target: '*'
-                         tgt_type: glob
-                       cmd.run:
-                         target: saltmaster
-                         tgt_type: list
-
-
-    :configuration: Example configuration using the "default" group and a non-default group and a pillar that will be merged in
-        If the user is '*' (without the quotes) then the group's users or commands will match all users as appropriate
-    .. versionadded: 2017.7.0
-
-        engines:
-            slack:
-               groups_pillar: slack_engine_pillar
-               token: 'xoxb-xxxxxxxxxx-xxxxxxxxxxxxxxxxxxxxxxxx'
-               control: True
-               fire_all: True
-               tag: salt/engines/slack
-               groups_pillar_name: "slack_engine:groups_pillar"
-               groups:
-                 default:
-                   valid_users:
-                       - *
-                   valid_commands:
-                       - test.ping
-                   aliases:
-                       list_jobs:
-                           cmd: jobs.list_jobs
-                       list_commands:
-                           cmd: pillar.get salt:engines:slack:valid_commands target=saltmaster tgt_type=list
-                 gods:
-                   users:
-                     - garethgreenaway
-                   commands:
-                     - *
-=======
-            - slack:
-                token: 'xoxb-xxxxxxxxxx-xxxxxxxxxxxxxxxxxxxxxxxx'
-                control: True
-                valid_users:
-                    - garethgreenaway
-                valid_commands:
-                    - test.ping
-                    - cmd.run
-                    - list_jobs
-                    - list_commands
-                aliases:
-                    list_jobs:
-                        cmd: jobs.list_jobs
-                    list_commands:
-                        cmd: pillar.get salt:engines:slack:valid_commands target=saltmaster tgt_type=list
-
-    :configuration: Example configuration using groups
-    .. versionadded: 2017.7.0
-
-        engines:
-            - slack:
-                token: 'xoxb-xxxxxxxxxx-xxxxxxxxxxxxxxxxxxxxxxxx'
-                control: True
-                groups:
-                    gods:
-                        users:
-                            - garethgreenaway
-                        commands:
-                            - test.ping
-                            - cmd.run
-                            - list_jobs
-                            - list_commands
-                aliases:
-                   list_jobs:
-                        cmd: jobs.list_jobs
-                   list_commands:
-                        cmd: pillar.get salt:engines:slack:valid_commands target=saltmaster tgt_type=list
->>>>>>> 60cd0781
+:configuration: Example configuration using only a "default" group. The default group is not special.
+In addition, other groups are being loaded from pillars.
+
+.. code-block:: yaml
+
+    engines:
+      - slack:
+          token: 'xoxb-xxxxxxxxxx-xxxxxxxxxxxxxxxxxxxxxxxx'
+          control: True
+          fire_all: False
+          groups_pillar_name: "slack_engine:groups_pillar"
+          groups:
+            default:
+              users:
+                - *
+            commands:
+              - test.ping
+              - cmd.run
+              - list_jobs
+              - list_commands
+            aliases:
+              list_jobs:
+                cmd: jobs.list_jobs
+              list_commands:
+                cmd: pillar.get salt:engines:slack:valid_commands target=saltmaster tgt_type=list
+            default_target:
+              target: saltmaster
+              tgt_type: glob
+            targets:
+              test.ping:
+                target: '*'
+                tgt_type: glob
+              cmd.run:
+                target: saltmaster
+                tgt_type: list
+
+:configuration: Example configuration using the "default" group and a non-default group and a pillar that will be merged in
+    If the user is '*' (without the quotes) then the group's users or commands will match all users as appropriate
+
+.. versionadded: 2017.7.0
+
+.. code-block:: yaml
+
+    engines:
+      - slack:
+          groups_pillar: slack_engine_pillar
+          token: 'xoxb-xxxxxxxxxx-xxxxxxxxxxxxxxxxxxxxxxxx'
+          control: True
+          fire_all: True
+          tag: salt/engines/slack
+          groups_pillar_name: "slack_engine:groups_pillar"
+          groups:
+            default:
+              valid_users:
+                - *
+              valid_commands:
+                - test.ping
+              aliases:
+                list_jobs:
+                  cmd: jobs.list_jobs
+                list_commands:
+                  cmd: pillar.get salt:engines:slack:valid_commands target=saltmaster tgt_type=list
+            gods:
+              users:
+                - garethgreenaway
+              commands:
+                - *
 
 :depends: slackclient
 
@@ -732,7 +695,6 @@
     """
     log.debug("Going to run a command async")
     runner_functions = sorted(salt.runner.Runner(__opts__).functions)
-<<<<<<< HEAD
     # Parse args and kwargs
     cmd = msg['cmdline'][0]
 
@@ -748,149 +710,16 @@
         log.debug("Command {} will run via runner_functions".format(cmd))
         # pylint is tripping
         # pylint: disable=missing-whitespace-after-comma
-        job_id_dict = runner.async(cmd, {"args":args, "kwargs":kwargs})
+        job_id_dict = runner.async(cmd, {"args": args, "kwargs": kwargs})
         job_id = job_id_dict['jid']
 
     # Default to trying to run as a client module.
-=======
-
-    if slack_connect:
-        while True:
-            _msg = sc.rtm_read()
-            for _m in _msg:
-                if 'type' in _m:
-                    if _m['type'] == 'message':
-                        # Find the channel where the message came from
-                        channel = sc.server.channels.find(_m['channel'])
-
-                        # Edited messages have text in message
-                        _text = _m.get('text', None) or _m.get('message', {}).get('text', None)
-
-                        # Convert UTF to string
-                        _text = json.dumps(_text)
-                        _text = yaml.safe_load(_text)
-
-                        if _text:
-                            if _text.startswith(trigger) and control:
-
-                                # Get groups
-                                if groups:
-                                    for group in groups:
-                                        if 'users' in groups[group]:
-                                            # Add users to valid_users
-                                            valid_users.extend(groups[group]['users'])
-
-                                            # Add commands to valid_commands
-                                            if 'commands' in groups[group]:
-                                                valid_commands.extend(groups[group]['commands'])
-
-                                            # Add group aliases to aliases
-                                            if 'aliases' in groups[group]:
-                                                aliases.update(groups[group]['aliases'])
-
-                                # Ensure the user is allowed to run commands
-                                if valid_users:
-                                    log.debug('{0} {1}'.format(all_users, _m['user']))
-                                    if _m['user'] not in valid_users and all_users.get(_m['user'], None) not in valid_users:
-                                        channel.send_message('{0} not authorized to run Salt commands'.format(all_users[_m['user']]))
-                                        return
-
-                                # Trim the ! from the front
-                                # cmdline = _text[1:].split(' ', 1)
-                                cmdline = salt.utils.shlex_split(_text[len(trigger):])
-
-                                # Remove slack url parsing
-                                #  Translate target=<http://host.domain.net|host.domain.net>
-                                #  to target=host.domain.net
-                                cmdlist = []
-                                for cmditem in cmdline:
-                                    pattern = r'(?P<begin>.*)(<.*\|)(?P<url>.*)(>)(?P<remainder>.*)'
-                                    m = re.match(pattern, cmditem)
-                                    if m:
-                                        origtext = m.group('begin') + m.group('url') + m.group('remainder')
-                                        cmdlist.append(origtext)
-                                    else:
-                                        cmdlist.append(cmditem)
-                                cmdline = cmdlist
-
-                                cmd = cmdline[0]
-                                args = []
-                                kwargs = {}
-
-                                # Evaluate aliases
-                                if aliases and isinstance(aliases, dict) and cmd in aliases.keys():
-                                    cmdline = aliases[cmd].get('cmd')
-                                    cmdline = salt.utils.shlex_split(cmdline)
-                                    cmd = cmdline[0]
-
-                                # Ensure the command is allowed
-                                if valid_commands:
-                                    if cmd not in valid_commands:
-                                        channel.send_message('{0} is not allowed to use command {1}.'.format(all_users[_m['user']], cmd))
-                                        return
-
-                                # Parse args and kwargs
-                                if len(cmdline) > 1:
-                                    for item in cmdline[1:]:
-                                        if '=' in item:
-                                            (key, value) = item.split('=', 1)
-                                            kwargs[key] = value
-                                        else:
-                                            args.append(item)
-
-                                # Check for target. Otherwise assume *
-                                if 'target' not in kwargs:
-                                    target = '*'
-                                else:
-                                    target = kwargs['target']
-                                    del kwargs['target']
-
-                                # Check for tgt_type. Otherwise assume glob
-                                if 'tgt_type' not in kwargs:
-                                    tgt_type = 'glob'
-                                else:
-                                    tgt_type = kwargs['tgt_type']
-                                    del kwargs['tgt_type']
-
-                                ret = {}
-
-                                if cmd in runner_functions:
-                                    runner = salt.runner.RunnerClient(__opts__)
-                                    ret = runner.cmd(cmd, arg=args, kwarg=kwargs)
-
-                                # Default to trying to run as a client module.
-                                else:
-                                    local = salt.client.LocalClient()
-                                    ret = local.cmd('{0}'.format(target), cmd, arg=args, kwarg=kwargs, tgt_type='{0}'.format(tgt_type))
-
-                                if ret:
-                                    return_text = json.dumps(ret, sort_keys=True, indent=1)
-                                    ts = time.time()
-                                    st = datetime.datetime.fromtimestamp(ts).strftime('%Y%m%d%H%M%S%f')
-                                    filename = 'salt-results-{0}.yaml'.format(st)
-                                    result = sc.api_call(
-                                        "files.upload", channels=_m['channel'], filename=filename,
-                                        content=return_text
-                                    )
-                                    # Handle unicode return
-                                    result = json.dumps(result)
-                                    result = yaml.safe_load(result)
-                                    if 'ok' in result and result['ok'] is False:
-                                        channel.send_message('Error: {0}'.format(result['error']))
-                            else:
-                                # Fire event to event bus
-                                fire('{0}/{1}'.format(tag, _m['type']), _m)
-                    else:
-                        # Fire event to event bus
-                        fire('{0}/{1}'.format(tag, _m['type']), _m)
-            time.sleep(1)
->>>>>>> 60cd0781
     else:
         local = salt.client.LocalClient()
         log.debug("Command {} will run via local.cmd_async, targeting {}".format(cmd, target))
         log.debug("Running {}, {}, {}, {}, {}".format(str(target), cmd, args, kwargs, str(tgt_type)))
         # according to https://github.com/saltstack/salt-api/issues/164, tgt_type has changed to expr_form
-        job_id = local.cmd_async(str(target), cmd, arg=args, kwargs=kwargs, expr_form=str(tgt_type))
+        job_id = local.cmd_async(str(target), cmd, arg=args, kwargs=kwargs, tgt_type=str(tgt_type))
         log.info("ret from local.cmd_async is {}".format(job_id))
     return job_id
 
