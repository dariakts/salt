--- conflicted
+++ resolved
@@ -1008,10 +1008,7 @@
     '''
     def __init__(self, opts):
         Client.__init__(self, opts)
-<<<<<<< HEAD
-=======
         self._closing = False
->>>>>>> 4b898ed6
         self.channel = salt.transport.client.ReqChannel.factory(self.opts)
         if hasattr(self.channel, 'auth'):
             self.auth = self.channel.auth
