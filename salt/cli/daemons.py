# coding: utf-8 -*-
'''
Make me some salt!
'''

# Import python libs
from __future__ import absolute_import
import os
import warnings
from salt.utils.verify import verify_log

# All salt related deprecation warnings should be shown once each!
warnings.filterwarnings(
    'once',                 # Show once
    '',                     # No deprecation message match
    DeprecationWarning,     # This filter is for DeprecationWarnings
    r'^(salt|salt\.(.*))$'  # Match module(s) 'salt' and 'salt.<whatever>'
)

# While we are supporting Python2.6, hide nested with-statements warnings
warnings.filterwarnings(
    'ignore',
    'With-statements now directly support multiple context managers',
    DeprecationWarning
)

# Filter the backports package UserWarning about being re-imported
warnings.filterwarnings(
    'ignore',
    '^Module backports was already imported from (.*), but (.*) is being added to sys.path$',
    UserWarning
)

# Import salt libs
# We import log ASAP because we NEED to make sure that any logger instance salt
# instantiates is using salt.log.setup.SaltLoggingClass
import salt.log.setup


# the try block below bypasses an issue at build time so that modules don't
# cause the build to fail
from salt.utils import migrations
from salt.utils import kinds

try:
    from salt.utils import parsers, ip_bracket
    from salt.utils.verify import check_user, verify_env, verify_socket
    from salt.utils.verify import verify_files
except ImportError as exc:
    if exc.args[0] != 'No module named _msgpack':
        raise
from salt.exceptions import SaltSystemExit


# Let's instantiate logger using salt.log.setup.logging.getLogger() so pylint
# leaves us alone and stops complaining about an un-used import
logger = salt.log.setup.logging.getLogger(__name__)


class Master(parsers.MasterOptionParser):
    '''
    Creates a master server
    '''
    def prepare(self):
        '''
        Run the preparation sequence required to start a salt master server.

        If sub-classed, don't **ever** forget to run:

            super(YourSubClass, self).prepare()
        '''
        self.parse_args()

        try:
            if self.config['verify_env']:
                v_dirs = [
                        self.config['pki_dir'],
                        os.path.join(self.config['pki_dir'], 'minions'),
                        os.path.join(self.config['pki_dir'], 'minions_pre'),
                        os.path.join(self.config['pki_dir'], 'minions_denied'),
                        os.path.join(self.config['pki_dir'],
                                     'minions_autosign'),
                        os.path.join(self.config['pki_dir'],
                                     'minions_rejected'),
                        self.config['cachedir'],
                        os.path.join(self.config['cachedir'], 'jobs'),
                        os.path.join(self.config['cachedir'], 'proc'),
                        self.config['sock_dir'],
                        self.config['token_dir'],
                        self.config['syndic_dir'],
                        self.config['sqlite_queue_dir'],
                    ]
                if self.config.get('transport') == 'raet':
                    v_dirs.append(os.path.join(self.config['pki_dir'], 'accepted'))
                    v_dirs.append(os.path.join(self.config['pki_dir'], 'pending'))
                    v_dirs.append(os.path.join(self.config['pki_dir'], 'rejected'))
                    v_dirs.append(os.path.join(self.config['cachedir'], 'raet'))
                verify_env(
                    v_dirs,
                    self.config['user'],
                    permissive=self.config['permissive_pki_access'],
                    pki_dir=self.config['pki_dir'],
                )
                logfile = self.config['log_file']
                if logfile is not None and not logfile.startswith(('tcp://',
                                                                   'udp://',
                                                                   'file://')):
                    # Logfile is not using Syslog, verify
                    verify_files([logfile], self.config['user'])
                # Clear out syndics from cachedir
                for syndic_file in os.listdir(self.config['syndic_dir']):
                    os.remove(os.path.join(self.config['syndic_dir'], syndic_file))
        except OSError as err:
            logger.exception('Failed to prepare salt environment')
            self.shutdown(err.errno)

        self.setup_logfile_logger()
        verify_log(self.config)
        logger.info('Setting up the Salt Master')

        # TODO: AIO core is separate from transport
        if self.config['transport'].lower() in ('zeromq', 'tcp'):
            if not verify_socket(self.config['interface'],
                                 self.config['publish_port'],
                                 self.config['ret_port']):
                self.shutdown(4, 'The ports are not available to bind')
            self.config['interface'] = ip_bracket(self.config['interface'])
            migrations.migrate_paths(self.config)

            # Late import so logging works correctly
            import salt.master
            self.master = salt.master.Master(self.config)
        else:
            # Add a udp port check here
            import salt.daemons.flo
            self.master = salt.daemons.flo.IofloMaster(self.config)
        self.daemonize_if_required()
        self.set_pidfile()
        salt.utils.process.notify_systemd()

    def start(self):
        '''
        Start the actual master.

        If sub-classed, don't **ever** forget to run:

            super(YourSubClass, self).start()

        NOTE: Run any required code before calling `super()`.
        '''
        self.prepare()
        if check_user(self.config['user']):
            logger.info('The salt master is starting up')
            try:
                self.master.start()
            except KeyboardInterrupt:
                logger.warn('The salt master is shutting down')
            finally:
                self.shutdown()

    def shutdown(self, exitcode=0, exitmsg=None):
        '''
        If sub-classed, run any shutdown operations on this method.
        '''
        logger.info('The salt master is shut down')
        self.exit(exitcode, exitmsg)


class Minion(parsers.MinionOptionParser):  # pylint: disable=no-init
    '''
    Create a minion server
    '''
    # pylint: disable=no-member
    def prepare(self):
        '''
        Run the preparation sequence required to start a salt minion.

        If sub-classed, don't **ever** forget to run:

            super(YourSubClass, self).prepare()
        '''
        self.parse_args()

        try:
            if self.config['verify_env']:
                confd = self.config.get('default_include')
                if confd:
                    # If 'default_include' is specified in config, then use it
                    if '*' in confd:
                        # Value is of the form "minion.d/*.conf"
                        confd = os.path.dirname(confd)
                    if not os.path.isabs(confd):
                        # If configured 'default_include' is not an absolute
                        # path, consider it relative to folder of 'conf_file'
                        # (/etc/salt by default)
                        confd = os.path.join(
                            os.path.dirname(self.config['conf_file']), confd
                        )
                else:
                    confd = os.path.join(
                        os.path.dirname(self.config['conf_file']), 'minion.d'
                    )

                v_dirs = [
                        self.config['pki_dir'],
                        self.config['cachedir'],
                        self.config['sock_dir'],
                        self.config['extension_modules'],
                        confd,
                    ]

                if self.config.get('transport') == 'raet':
                    v_dirs.append(os.path.join(self.config['pki_dir'], 'accepted'))
                    v_dirs.append(os.path.join(self.config['pki_dir'], 'pending'))
                    v_dirs.append(os.path.join(self.config['pki_dir'], 'rejected'))
                    v_dirs.append(os.path.join(self.config['cachedir'], 'raet'))

                verify_env(
                    v_dirs,
                    self.config['user'],
                    permissive=self.config['permissive_pki_access'],
                    pki_dir=self.config['pki_dir'],
                )
                logfile = self.config['log_file']
                if logfile is not None and not logfile.startswith(('tcp://',
                                                                'udp://',
                                                                'file://')):
                    # Logfile is not using Syslog, verify
                    current_umask = os.umask(0o027)
                    verify_files([logfile], self.config['user'])
                    os.umask(current_umask)
        except OSError as err:
            logger.exception('Failed to prepare salt environment')
            self.shutdown(err.errno)

        self.setup_logfile_logger()
        verify_log(self.config)
        logger.info(
            'Setting up the Salt Minion "{0}"'.format(
                self.config['id']
            )
        )
        migrations.migrate_paths(self.config)

        # Bail out if we find a process running and it matches out pidfile
        if self.check_running():
            logger.exception('Salt minion is already running. Exiting.')
            self.shutdown(1)

        # TODO: AIO core is separate from transport
        if self.config['transport'].lower() in ('zeromq', 'tcp'):
            # Late import so logging works correctly
            import salt.minion
            # If the minion key has not been accepted, then Salt enters a loop
            # waiting for it, if we daemonize later then the minion could halt
            # the boot process waiting for a key to be accepted on the master.
            # This is the latest safe place to daemonize
            self.daemonize_if_required()
            self.set_pidfile()
            if isinstance(self.config.get('master'), list):
                if self.config.get('master_type') == 'failover':
                    self.minion = salt.minion.Minion(self.config)
                else:
                    self.minion = salt.minion.MultiMinion(self.config)
            else:
                self.minion = salt.minion.Minion(self.config)
        else:
            import salt.daemons.flo
            self.daemonize_if_required()
            self.set_pidfile()
            self.minion = salt.daemons.flo.IofloMinion(self.config)

    def start(self):
        '''
        Start the actual minion.

        If sub-classed, don't **ever** forget to run:

            super(YourSubClass, self).start()

        NOTE: Run any required code before calling `super()`.
        '''
        try:
            self.prepare()
            if check_user(self.config['user']):
                logger.info('The salt minion is starting up')
                self.minion.tune_in()
<<<<<<< HEAD
        except (KeyboardInterrupt, SaltSystemExit) as exc:
            logger.warn('Stopping the Salt Minion')
            if isinstance(exc, KeyboardInterrupt):
                logger.warn('Exiting on Ctrl-c')
                self.shutdown()
            else:
                logger.error(str(exc))
                self.shutdown(exc.code)
=======
        finally:
            self.shutdown()
>>>>>>> 253ac5e0

    def call(self, cleanup_protecteds):
        '''
        Start the actual minion as a caller minion.

        cleanup_protecteds is list of yard host addresses that should not be
        cleaned up this is to fix race condition when salt-caller minion starts up

        If sub-classed, don't **ever** forget to run:

            super(YourSubClass, self).start()

        NOTE: Run any required code before calling `super()`.
        '''
        try:
            self.prepare()
            if check_user(self.config['user']):
                self.minion.opts['__role'] = kinds.APPL_KIND_NAMES[kinds.applKinds.caller]
                self.minion.opts['raet_cleanup_protecteds'] = cleanup_protecteds
                self.minion.call_in()
        except (KeyboardInterrupt, SaltSystemExit) as exc:
            logger.warn('Stopping the Salt Minion')
            if isinstance(exc, KeyboardInterrupt):
                logger.warn('Exiting on Ctrl-c')
                self.shutdown()
            else:
                logger.error(str(exc))
                self.shutdown(exc.code)

    def shutdown(self, exitcode=0, exitmsg=None):
        '''
        If sub-classed, run any shutdown operations on this method.
        '''
        logger.info('The salt minion is shut down')
        self.exit(exitcode, exitmsg)
    # pylint: enable=no-member


class ProxyMinion(parsers.ProxyMinionOptionParser):  # pylint: disable=no-init
    '''
    Create a proxy minion server
    '''

    # pylint: disable=no-member
    def prepare(self):
        '''
        Run the preparation sequence required to start a salt minion.

        If sub-classed, don't **ever** forget to run:

            super(YourSubClass, self).prepare()
        '''
        self.parse_args()

        if not self.values.proxyid:
            raise SaltSystemExit('salt-proxy requires --proxyid')

        # Proxies get their ID from the command line.  This may need to change in
        # the future.
        self.config['id'] = self.values.proxyid

        try:
            if self.config['verify_env']:
                confd = self.config.get('default_include')
                if confd:
                    # If 'default_include' is specified in config, then use it
                    if '*' in confd:
                        # Value is of the form "minion.d/*.conf"
                        confd = os.path.dirname(confd)
                    if not os.path.isabs(confd):
                        # If configured 'default_include' is not an absolute
                        # path, consider it relative to folder of 'conf_file'
                        # (/etc/salt by default)
                        confd = os.path.join(
                            os.path.dirname(self.config['conf_file']), confd
                        )
                else:
                    confd = os.path.join(
                        os.path.dirname(self.config['conf_file']), 'minion.d'
                    )

                v_dirs = [
                    self.config['pki_dir'],
                    self.config['cachedir'],
                    self.config['sock_dir'],
                    self.config['extension_modules'],
                    confd,
                ]

                if self.config.get('transport') == 'raet':
                    v_dirs.append(os.path.join(self.config['pki_dir'], 'accepted'))
                    v_dirs.append(os.path.join(self.config['pki_dir'], 'pending'))
                    v_dirs.append(os.path.join(self.config['pki_dir'], 'rejected'))
                    v_dirs.append(os.path.join(self.config['cachedir'], 'raet'))

                verify_env(
                    v_dirs,
                    self.config['user'],
                    permissive=self.config['permissive_pki_access'],
                    pki_dir=self.config['pki_dir'],
                )
                if 'proxy_log' in self.config:
                    logfile = self.config['proxy_log']
                else:
                    logfile = self.config['log_file']
                if logfile is not None and not logfile.startswith(('tcp://',
                                                                   'udp://',
                                                                   'file://')):
                    # Logfile is not using Syslog, verify
                    current_umask = os.umask(0o027)
                    verify_files([logfile], self.config['user'])
                    os.umask(current_umask)

        except OSError as err:
            logger.exception('Failed to prepare salt environment')
            self.shutdown(err.errno)

        self.setup_logfile_logger()
        verify_log(self.config)
        logger.info(
            'Setting up a Salt Proxy Minion "{0}"'.format(
                self.config['id']
            )
        )
        migrations.migrate_paths(self.config)
        # TODO: AIO core is separate from transport
        if self.config['transport'].lower() in ('zeromq', 'tcp'):
            # Late import so logging works correctly
            import salt.minion
            # If the minion key has not been accepted, then Salt enters a loop
            # waiting for it, if we daemonize later then the minion could halt
            # the boot process waiting for a key to be accepted on the master.
            # This is the latest safe place to daemonize
            self.daemonize_if_required()
            self.set_pidfile()
            # TODO Proxy minions don't currently support failover
            self.minion = salt.minion.ProxyMinion(self.config)
        else:
            # For proxy minions, this doesn't work yet.
            import salt.daemons.flo
            self.daemonize_if_required()
            self.set_pidfile()
            self.minion = salt.daemons.flo.IofloMinion(self.config)

    def start(self):
        '''
        Start the actual proxy minion.

        If sub-classed, don't **ever** forget to run:

            super(YourSubClass, self).start()

        NOTE: Run any required code before calling `super()`.
        '''
        try:
            self.prepare()
            if check_user(self.config['user']):
                logger.info('The proxy minion is starting up')
                self.minion.tune_in()
        except (KeyboardInterrupt, SaltSystemExit) as exc:
            logger.warn('Stopping the Salt Proxy Minion')
            if isinstance(exc, KeyboardInterrupt):
                logger.warn('Exiting on Ctrl-c')
                self.shutdown()
            else:
                logger.error(str(exc))
                self.shutdown(exc.code)

    def shutdown(self, exitcode=0, exitmsg=None):
        '''
        If sub-classed, run any shutdown operations on this method.
        '''
        if hasattr(self, 'minion') and 'proxymodule' in self.minion.opts:
            proxy_fn = self.minion.opts['proxymodule'].loaded_base_name + '.shutdown'
            self.minion.opts['proxymodule'][proxy_fn](self.minion.opts)
        logger.info('The proxy minion is shut down')
        self.exit(exitcode, exitmsg)
    # pylint: enable=no-member


class Syndic(parsers.SyndicOptionParser):
    '''
    Create a syndic server
    '''

    def prepare(self):
        '''
        Run the preparation sequence required to start a salt syndic minion.

        If sub-classed, don't **ever** forget to run:

            super(YourSubClass, self).prepare()
        '''
        self.parse_args()
        try:
            if self.config['verify_env']:
                verify_env(
                    [
                        self.config['pki_dir'],
                        self.config['cachedir'],
                        self.config['sock_dir'],
                        self.config['extension_modules'],
                    ],
                    self.config['user'],
                    permissive=self.config['permissive_pki_access'],
                    pki_dir=self.config['pki_dir'],
                )
                logfile = self.config['log_file']
                if logfile is not None and not logfile.startswith(('tcp://',
                                                                   'udp://',
                                                                   'file://')):
                    # Logfile is not using Syslog, verify
                    verify_files([logfile], self.config['user'])
        except OSError as err:
            logger.exception('Failed to prepare salt environment')
            self.shutdown(err.errno)

        self.setup_logfile_logger()
        verify_log(self.config)
        logger.info(
            'Setting up the Salt Syndic Minion "{0}"'.format(
                self.config['id']
            )
        )

        # Late import so logging works correctly
        import salt.minion
        self.daemonize_if_required()
        # if its a multisyndic, do so
        if isinstance(self.config.get('master'), list):
            self.syndic = salt.minion.MultiSyndic(self.config)
        else:
            self.syndic = salt.minion.Syndic(self.config)
        self.set_pidfile()

    def start(self):
        '''
        Start the actual syndic.

        If sub-classed, don't **ever** forget to run:

            super(YourSubClass, self).start()

        NOTE: Run any required code before calling `super()`.
        '''
        self.prepare()
        if check_user(self.config['user']):
            logger.info('The salt syndic is starting up')
            try:
                self.syndic.tune_in()
            except KeyboardInterrupt:
                logger.warn('Stopping the Salt Syndic Minion')
                self.shutdown()

    def shutdown(self, exitcode=0, exitmsg=None):
        '''
        If sub-classed, run any shutdown operations on this method.
        '''
        logger.info('The salt syndic is shut down')
        self.exit(exitcode, exitmsg)<|MERGE_RESOLUTION|>--- conflicted
+++ resolved
@@ -285,7 +285,6 @@
             if check_user(self.config['user']):
                 logger.info('The salt minion is starting up')
                 self.minion.tune_in()
-<<<<<<< HEAD
         except (KeyboardInterrupt, SaltSystemExit) as exc:
             logger.warn('Stopping the Salt Minion')
             if isinstance(exc, KeyboardInterrupt):
@@ -294,10 +293,6 @@
             else:
                 logger.error(str(exc))
                 self.shutdown(exc.code)
-=======
-        finally:
-            self.shutdown()
->>>>>>> 253ac5e0
 
     def call(self, cleanup_protecteds):
         '''
