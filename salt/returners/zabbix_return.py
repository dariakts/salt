--- conflicted
+++ resolved
@@ -7,13 +7,7 @@
 
 .. code-block
 
-<<<<<<< HEAD
-    Key: salt.trap.info
-    Key: salt.trap.warning
-    Key: salt.trap.high
-=======
     salt.return.test.ping: OK True
->>>>>>> a7c6fdcb
 
 To use the Zabbix returner, append '--return zabbix' to the salt command:
 
@@ -196,21 +190,13 @@
 
 # Import Python libs
 from __future__ import absolute_import, print_function, unicode_literals
-<<<<<<< HEAD
-=======
-
->>>>>>> a7c6fdcb
+
 import os
 import shlex
 
 # Import Salt libs
-<<<<<<< HEAD
-from salt.ext import six
-
-=======
 import salt.output
 from salt.exceptions import CommandExecutionError
->>>>>>> a7c6fdcb
 
 # Define the module's virtual name
 __virtualname__ = 'zabbix'
@@ -235,17 +221,10 @@
         return False
 
 
-<<<<<<< HEAD
-def zabbix_send(key, output):
-    cmd = zbx()['sender'] + " -c " + zbx()['config'] + " -k " + key + " -o \"" + output +"\""
-    __salt__['cmd.shell'](cmd)
-
-=======
 def zabbix_send(key, value):
     cmd = '{} -c {} -k {} -o {}'.format(
         zbx()['sender'], zbx()['config'],
         shlex.quote(key), shlex.quote(value))
->>>>>>> a7c6fdcb
 
     retcode = __salt__['cmd.retcode'](cmd, ignore_retcode=True)
     if retcode == 1:
@@ -254,23 +233,6 @@
 
 
 def returner(ret):
-<<<<<<< HEAD
-    changes = False
-    errors = False
-    job_minion_id = ret['id']
-
-    if type(ret['return']) is dict:
-        for state, item in six.iteritems(ret['return']):
-            if 'comment' in item and 'name' in item and item['result'] is False:
-                errors = True
-                zabbix_send("salt.trap.high", 'SALT:\nname: {0}\ncomment: {1}'.format(item['name'], item['comment']))
-            elif 'comment' in item and 'name' in item and item['changes']:
-                changes = True
-                zabbix_send("salt.trap.warning", 'SALT:\nname: {0}\ncomment: {1}'.format(item['name'], item['comment']))
-
-    if not changes and not errors:
-        zabbix_send("salt.trap.info", 'SALT {0} OK'.format(job_minion_id))
-=======
     if ret['fun'].split('.')[0] == 'state':
         out = 'highstate'
         data = {ret['id']: ret['return']}
@@ -283,5 +245,4 @@
 
     key = 'salt.return.{}'.format(ret['fun'])
     value = salt.output.try_printout(data, ret.get('out', out), opts)
-    zabbix_send(key, value)
->>>>>>> a7c6fdcb
+    zabbix_send(key, value)