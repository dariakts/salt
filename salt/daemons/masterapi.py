--- conflicted
+++ resolved
@@ -716,12 +716,8 @@
             self.cache.store('minions/{0}'.format(load['id']),
                              'data',
                              {'grains': load['grains'], 'pillar': data})
-<<<<<<< HEAD
-            self.event.fire_event('Minion data cache refresh', salt.utils.event.tagify(load['id'], 'refresh', 'minion'))
-=======
             if self.opts.get('minion_data_cache_events') is True:
-                self.event.fire_event('Minion data cache refresh', tagify(load['id'], 'refresh', 'minion'))
->>>>>>> 2340f0b4
+                self.event.fire_event('Minion data cache refresh', salt.utils.event.tagify(load['id'], 'refresh', 'minion'))
         return data
 
     def _minion_event(self, load):
