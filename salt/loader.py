'''
Routines to set up a minion
'''

# This module still needs package support, so that the functions dict
# returned can send back functions like: foo.bar.baz


# Import python libs
import imp
import logging
import os
import salt
from salt.exceptions import LoaderError

log = logging.getLogger(__name__)
salt_base_path = os.path.dirname(salt.__file__)


<<<<<<< HEAD
class LoaderError(Exception):
    '''
    Custom exception class.
    '''

    pass


=======
>>>>>>> 05edea8b
def minion_mods(opts):
    '''
    Returns the minion modules
    '''
<<<<<<< HEAD
    extra_dirs = []
    if 'module_dirs' in opts:
        extra_dirs = opts['module_dirs']
=======
    extra_dirs = [
            os.path.join(opts['extension_modules'],
                'modules')
            ]
    if 'module_dirs' in opts:
        extra_dirs.extend(opts['module_dirs'])
>>>>>>> 05edea8b
    module_dirs = [
        os.path.join(salt_base_path, 'modules'),
        ] + extra_dirs
    load = Loader(module_dirs, opts)
    return load.apply_introspection(load.gen_functions())


def returners(opts):
    '''
    Returns the returner modules
    '''
<<<<<<< HEAD
    extra_dirs = []
    if 'returner_dirs' in opts:
        extra_dirs = opts['returner_dirs']
=======
    extra_dirs = [
            os.path.join(opts['extension_modules'],
                'returners')
            ]
    if 'returner_dirs' in opts:
        extra_dirs.extend(opts['returner_dirs'])
>>>>>>> 05edea8b
    module_dirs = [
        os.path.join(salt_base_path, 'returners'),
        ] + extra_dirs
    load = Loader(module_dirs, opts)
    return load.filter_func('returner')


def states(opts, functions):
    '''
    Returns the returner modules
    '''
<<<<<<< HEAD
    extra_dirs = []
    if 'states_dirs' in opts:
        extra_dirs = opts['states_dirs']
=======
    extra_dirs = [
            os.path.join(opts['extension_modules'],
                'states')
            ]
    if 'states_dirs' in opts:
        extra_dirs.extend(opts['states_dirs'])
>>>>>>> 05edea8b
    module_dirs = [
        os.path.join(salt_base_path, 'states'),
        ] + extra_dirs
    load = Loader(module_dirs, opts)
    pack = {'name': '__salt__',
            'value': functions}
    return load.gen_functions(pack)


def render(opts, functions):
    '''
    Returns the render modules
    '''
<<<<<<< HEAD
    extra_dirs = []
    if 'render_dirs' in opts:
        extra_dirs = opts['render_dirs']
=======
    extra_dirs = [
            os.path.join(opts['extension_modules'],
                'renderers')
            ]
    if 'render_dirs' in opts:
        extra_dirs.extend(opts['render_dirs'])
>>>>>>> 05edea8b
    module_dirs = [
        os.path.join(salt_base_path, 'renderers'),
        ] + extra_dirs
    load = Loader(module_dirs, opts)
    pack = {'name': '__salt__',
            'value': functions}
    rend = load.filter_func('render', pack)
    if opts['renderer'] not in rend:
        err = ('The renderer {0} is unavailable, this error is often because '
<<<<<<< HEAD
               'the needed software is unavailabe'.format(opts['renderer']))
=======
               'the needed software is unavailable'.format(opts['renderer']))
>>>>>>> 05edea8b
        log.critical(err)
        raise LoaderError(err)
    return rend


def grains(opts):
    '''
    Return the functions for the dynamic grains and the values for the static
    grains.
    '''
    module_dirs = [
        os.path.join(salt_base_path, 'grains'),
        ]
    load = Loader(module_dirs, opts)
    grains = load.gen_grains()
    if 'grains' in opts:
        grains.update(opts['grains'])
    return grains


def call(fun, **kwargs):
    '''
    Directly call a function inside a loader directory
    '''
    args = kwargs.get('args', [])
    dirs = kwargs.get('dirs', [])
    module_dirs = [
        os.path.join(salt_base_path, 'modules'),
        ] + dirs
    load = Loader(module_dirs)
    return load.call(fun, args)


def runner(opts):
    '''
    Directly call a function inside a loader directory
    '''
    module_dirs = [
        os.path.join(salt_base_path, 'runners'),
        ]
    load = Loader(module_dirs, opts)
    return load.gen_functions()


class Loader(object):
    '''
    Used to load in arbitrary modules from a directory, the Loader can also be
    used to only load specific functions from a directory, or to call modules
    in an arbitrary directory directly.
    '''
    def __init__(self, module_dirs, opts={}):
        self.module_dirs = module_dirs
        if 'grains' in opts:
            self.grains = opts['grains']
        else:
            self.grains = {}
        self.opts = self.__prep_mod_opts(opts)

    def __prep_mod_opts(self, opts):
        '''
        Strip out of the opts any logger instance
        '''
        mod_opts = {}
        for key, val in opts.items():
            if key in ('logger', 'grains'):
                continue
            mod_opts[key] = val
        return mod_opts

    def get_docs(self, funcs, module=''):
        '''
        Return a dict containing all of the doc strings in the functions dict
        '''
        docs = {}
        for fun in funcs:
            if fun.startswith(module):
                docs[fun] = funcs[fun].__doc__
        return docs

    def call(self, fun, arg=[]):
        '''
        Call a function in the load path.
        '''
        name = fun[:fun.rindex('.')]
        try:
            fn_, path, desc = imp.find_module(name, self.module_dirs)
            mod = imp.load_module(name, fn_, path, desc)
        except ImportError:
            if self.opts.get('cython_enable', True) is True:
                # The module was not found, try to find a cython module
                try:
                    import pyximport
                    pyximport.install()

                    for mod_dir in self.module_dirs:
                        for fn_ in os.listdir(mod_dir):
                            if name == fn_[:fn_.rindex('.')]:
                                # Found it, load the mod and break the loop
                                mod = pyximport.load_module(
                                    name, os.path.join(mod_dir, fn_)
                                )
                                return getattr(
                                    mod, fun[fun.rindex('.') + 1:])(*arg)
                except ImportError:
                    log.info("Cython is enabled in options though it's not "
                             "present in the system path. Skipping Cython "
                             "modules.")
        return getattr(mod, fun[fun.rindex('.') + 1:])(*arg)

    def gen_functions(self, pack=None):
        '''
        Return a dict of functions found in the defined module_dirs
        '''
        names = {}
        modules = []
        funcs = {}

        cython_enabled = False
        if self.opts.get('cython_enable', True) is True:
            try:
                import pyximport
                pyximport.install()
                cython_enabled = True
            except ImportError:
                log.info('Cython is enabled in options put not present '
                         'on the system path. Skipping Cython modules.')
        for mod_dir in self.module_dirs:
            if not os.path.isabs(mod_dir):
                continue
            if not os.path.isdir(mod_dir):
                continue
            for fn_ in os.listdir(mod_dir):
                if fn_.startswith('_'):
                    continue
                if fn_.endswith('.py')\
                    or fn_.endswith('.pyc')\
                    or fn_.endswith('.pyo')\
                    or fn_.endswith('.so')\
                    or (cython_enabled and fn_.endswith('.pyx')):
                    names[fn_[:fn_.rindex('.')]] = os.path.join(mod_dir, fn_)
        for name in names:
            try:
                if names[name].endswith('.pyx'):
                    # If there's a name which ends in .pyx it means the above
                    # cython_enabled is True. Continue...
                    mod = pyximport.load_module(name, names[name], '/tmp')
                else:
                    fn_, path, desc = imp.find_module(name, self.module_dirs)
                    mod = imp.load_module(name, fn_, path, desc)
            except ImportError:
                continue
            modules.append(mod)
        for mod in modules:
            virtual = ''
            if hasattr(mod, '__opts__'):
                mod.__opts__.update(self.opts)
            else:
                mod.__opts__ = self.opts

            mod.__grains__ = self.grains

            if pack:
                if isinstance(pack, list):
                    for chunk in pack:
                        setattr(mod, chunk['name'], chunk['value'])
                else:
                    setattr(mod, pack['name'], pack['value'])

            # Call a module's initialization method if it exists
            if hasattr(mod, '__init__'):
                if callable(mod.__init__):
                    try:
                        mod.__init__()
                    except TypeError:
                        pass

            if hasattr(mod, '__virtual__'):
                if callable(mod.__virtual__):
                    virtual = mod.__virtual__()

            for attr in dir(mod):
                if attr.startswith('_'):
                    continue
                if callable(getattr(mod, attr)):
                    if virtual:
                        func = getattr(mod, attr)
                        funcs[virtual + '.' + attr] = func
                        self._apply_outputter(func, mod)
                    elif virtual == False:
                        pass
                    else:
                        func = getattr(mod, attr)
                        funcs[mod.__name__ + '.' + attr] = func
                        self._apply_outputter(func, mod)
        for mod in modules:
            if not hasattr(mod, '__salt__'):
                mod.__salt__ = funcs
        return funcs

    def _apply_outputter(self, func, mod):
        '''
        Apply the __outputter__ variable to the functions
        '''
        if hasattr(mod, '__outputter__'):
            outp = mod.__outputter__
            if func.__name__ in outp:
                func.__outputter__ = outp[func.__name__]

    def apply_introspection(self, funcs):
        '''
        Pass in a function object returned from get_functions to load in
        introspection functions.
        '''
        funcs['sys.list_functions'] = lambda: self.list_funcs(funcs)
        funcs['sys.list_modules'] = lambda: self.list_modules(funcs)
        funcs['sys.doc'] = lambda module = '': self.get_docs(funcs, module)
        funcs['sys.reload_modules'] = lambda: True
        return funcs

    def list_funcs(self, funcs):
        '''
        List the functions
        '''
        return funcs.keys()

    def list_modules(self, funcs):
        '''
        List the modules
        '''
        modules = set()
        for key in funcs:
            comps = key.split('.')
            if len(comps) < 2:
                continue
            modules.add(comps[0])
        return sorted(list(modules))

    def filter_func(self, name, pack=None):
        '''
        Filter a specific function out of the functions, this is used to load
        the returners for the salt minion
        '''
        funcs = {}
        gen = self.gen_functions(pack) if pack else self.gen_functions()
        for key, fun in gen.items():
            if key[key.index('.') + 1:] == name:
                funcs[key[:key.index('.')]] = fun
        return funcs

    def chop_mods(self):
        '''
        Chop off the module names so that the raw functions are exposed, used
        to generate the grains
        '''
        funcs = {}
        for key, fun in self.gen_functions().items():
            funcs[key[key.rindex('.')] + 1:] = fun
        return funcs

    def gen_grains(self):
        '''
        Read the grains directory and execute all of the public callable
        members. Then verify that the returns are python dict's and return a
        dict containing all of the returned values.
        '''
        grains = {}
        funcs = self.gen_functions()
        for key, fun in funcs.items():
            if not key[key.index('.') + 1:] == 'core':
                continue
            ret = fun()
            if not isinstance(ret, dict):
                continue
            grains.update(ret)
        for key, fun in funcs.items():
            if key[key.index('.') + 1:] == 'core':
                continue
            ret = fun()
            if not isinstance(ret, dict):
                continue
            grains.update(ret)
        return grains<|MERGE_RESOLUTION|>--- conflicted
+++ resolved
@@ -17,33 +17,16 @@
 salt_base_path = os.path.dirname(salt.__file__)
 
 
-<<<<<<< HEAD
-class LoaderError(Exception):
-    '''
-    Custom exception class.
-    '''
-
-    pass
-
-
-=======
->>>>>>> 05edea8b
 def minion_mods(opts):
     '''
     Returns the minion modules
     '''
-<<<<<<< HEAD
-    extra_dirs = []
-    if 'module_dirs' in opts:
-        extra_dirs = opts['module_dirs']
-=======
     extra_dirs = [
             os.path.join(opts['extension_modules'],
                 'modules')
             ]
     if 'module_dirs' in opts:
         extra_dirs.extend(opts['module_dirs'])
->>>>>>> 05edea8b
     module_dirs = [
         os.path.join(salt_base_path, 'modules'),
         ] + extra_dirs
@@ -55,18 +38,12 @@
     '''
     Returns the returner modules
     '''
-<<<<<<< HEAD
-    extra_dirs = []
-    if 'returner_dirs' in opts:
-        extra_dirs = opts['returner_dirs']
-=======
     extra_dirs = [
             os.path.join(opts['extension_modules'],
                 'returners')
             ]
     if 'returner_dirs' in opts:
         extra_dirs.extend(opts['returner_dirs'])
->>>>>>> 05edea8b
     module_dirs = [
         os.path.join(salt_base_path, 'returners'),
         ] + extra_dirs
@@ -78,18 +55,12 @@
     '''
     Returns the returner modules
     '''
-<<<<<<< HEAD
-    extra_dirs = []
-    if 'states_dirs' in opts:
-        extra_dirs = opts['states_dirs']
-=======
     extra_dirs = [
             os.path.join(opts['extension_modules'],
                 'states')
             ]
     if 'states_dirs' in opts:
         extra_dirs.extend(opts['states_dirs'])
->>>>>>> 05edea8b
     module_dirs = [
         os.path.join(salt_base_path, 'states'),
         ] + extra_dirs
@@ -103,18 +74,12 @@
     '''
     Returns the render modules
     '''
-<<<<<<< HEAD
-    extra_dirs = []
-    if 'render_dirs' in opts:
-        extra_dirs = opts['render_dirs']
-=======
     extra_dirs = [
             os.path.join(opts['extension_modules'],
                 'renderers')
             ]
     if 'render_dirs' in opts:
         extra_dirs.extend(opts['render_dirs'])
->>>>>>> 05edea8b
     module_dirs = [
         os.path.join(salt_base_path, 'renderers'),
         ] + extra_dirs
@@ -124,11 +89,7 @@
     rend = load.filter_func('render', pack)
     if opts['renderer'] not in rend:
         err = ('The renderer {0} is unavailable, this error is often because '
-<<<<<<< HEAD
-               'the needed software is unavailabe'.format(opts['renderer']))
-=======
                'the needed software is unavailable'.format(opts['renderer']))
->>>>>>> 05edea8b
         log.critical(err)
         raise LoaderError(err)
     return rend
