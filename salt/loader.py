# -*- coding: utf-8 -*-
'''
We wanna be free to ride our machines without being hassled by The Man!
And we wanna get loaded!
And we wanna have a good time!
And that's what we are gonna do. We are gonna have a good time...
'''

# Import python libs
from __future__ import absolute_import
import os
import imp
import sys
import salt
import time
import logging
import inspect
import tempfile
import functools
from collections import MutableMapping
from zipimport import zipimporter

# Import salt libs
from salt.exceptions import LoaderError
from salt.template import check_render_pipe_str
from salt.utils.decorators import Depends
from salt.utils import is_proxy
import salt.utils.context
import salt.utils.lazy
import salt.utils.event
import salt.utils.odict

# Solve the Chicken and egg problem where grains need to run before any
# of the modules are loaded and are generally available for any usage.
import salt.modules.cmdmod

# Import 3rd-party libs
import salt.ext.six as six
try:
    import pkg_resources
    HAS_PKG_RESOURCES = True
except ImportError:
    HAS_PKG_RESOURCES = False

__salt__ = {
    'cmd.run': salt.modules.cmdmod._run_quiet
}
log = logging.getLogger(__name__)

SALT_BASE_PATH = os.path.abspath(os.path.dirname(salt.__file__))
LOADED_BASE_NAME = 'salt.loaded'

if six.PY3:
    # pylint: disable=no-member,no-name-in-module,import-error
    import importlib.machinery
    SUFFIXES = []
    for suffix in importlib.machinery.EXTENSION_SUFFIXES:
        SUFFIXES.append((suffix, 'rb', 3))
    for suffix in importlib.machinery.BYTECODE_SUFFIXES:
        SUFFIXES.append((suffix, 'rb', 2))
    for suffix in importlib.machinery.SOURCE_SUFFIXES:
        SUFFIXES.append((suffix, 'r', 1))
    # pylint: enable=no-member,no-name-in-module,import-error
else:
    SUFFIXES = imp.get_suffixes()

# Because on the cloud drivers we do `from salt.cloud.libcloudfuncs import *`
# which simplifies code readability, it adds some unsupported functions into
# the driver's module scope.
# We list un-supported functions here. These will be removed from the loaded.
LIBCLOUD_FUNCS_NOT_SUPPORTED = (
    'parallels.avail_sizes',
    'parallels.avail_locations',
    'proxmox.avail_sizes',
    'saltify.destroy',
    'saltify.avail_sizes',
    'saltify.avail_images',
    'saltify.avail_locations',
    'rackspace.reboot',
    'openstack.list_locations',
    'rackspace.list_locations'
)

# Will be set to pyximport module at runtime if cython is enabled in config.
pyximport = None


def static_loader(
        opts,
        ext_type,
        tag,
        pack=None,
        int_type=None,
        ext_dirs=True,
        ext_type_dirs=None,
        base_path=None,
        filter_name=None,
        ):
    funcs = LazyLoader(
        _module_dirs(
            opts,
            ext_type,
            tag,
            int_type,
            ext_dirs,
            ext_type_dirs,
            base_path,
        ),
        opts,
        tag=tag,
        pack=pack,
    )
    ret = {}
    funcs._load_all()
    if filter_name:
        funcs = FilterDictWrapper(funcs, filter_name)
    for key in funcs:
        ret[key] = funcs[key]
    return ret


def _module_dirs(
        opts,
        ext_type,
        tag,
        int_type=None,
        ext_dirs=True,
        ext_type_dirs=None,
        base_path=None,
        ):
    sys_types = os.path.join(base_path or SALT_BASE_PATH, int_type or ext_type)
    ext_types = os.path.join(opts['extension_modules'], ext_type)

    ext_type_types = []
    if ext_dirs:
        if ext_type_dirs is None:
            ext_type_dirs = '{0}_dirs'.format(tag)
        if ext_type_dirs in opts:
            ext_type_types.extend(opts[ext_type_dirs])
        if HAS_PKG_RESOURCES and ext_type_dirs:
            for entry_point in pkg_resources.iter_entry_points('salt.loader', ext_type_dirs):
                loaded_entry_point = entry_point.load()
                for path in loaded_entry_point():
                    ext_type_types.append(path)

    cli_module_dirs = []
    # The dirs can be any module dir, or a in-tree _{ext_type} dir
    for _dir in opts.get('module_dirs', []):
        # Prepend to the list to match cli argument ordering
        maybe_dir = os.path.join(_dir, ext_type)
        if os.path.isdir(maybe_dir):
            cli_module_dirs.insert(0, maybe_dir)
            continue

        maybe_dir = os.path.join(_dir, '_{0}'.format(ext_type))
        if os.path.isdir(maybe_dir):
            cli_module_dirs.insert(0, maybe_dir)

    return cli_module_dirs + ext_type_types + [ext_types, sys_types]


def minion_mods(
        opts,
        context=None,
        utils=None,
        whitelist=None,
        include_errors=False,
        initial_load=False,
        loaded_base_name=None,
        notify=False,
        static_modules=None,
        proxy=None):
    '''
    Load execution modules

    Returns a dictionary of execution modules appropriate for the current
    system by evaluating the __virtual__() function in each module.

    :param dict opts: The Salt options dictionary

    :param dict context: A Salt context that should be made present inside
                            generated modules in __context__

    :param dict utils: Utility functions which should be made available to
                            Salt modules in __utils__. See `utils_dir` in
                            salt.config for additional information about
                            configuration.

    :param list whitelist: A list of modules which should be whitelisted.
    :param bool include_errors: Deprecated flag! Unused.
    :param bool initial_load: Deprecated flag! Unused.
    :param str loaded_base_name: A string marker for the loaded base name.
    :param bool notify: Flag indicating that an event should be fired upon
                        completion of module loading.

    .. code-block:: python

        import salt.config
        import salt.loader

        __opts__ = salt.config.minion_config('/etc/salt/minion')
        __grains__ = salt.loader.grains(__opts__)
        __opts__['grains'] = __grains__
        __utils__ = salt.loader.utils(__opts__)
        __salt__ = salt.loader.minion_mods(__opts__, utils=__utils__)
        __salt__['test.ping']()
    '''
    # TODO Publish documentation for module whitelisting
    if not whitelist:
        whitelist = opts.get('whitelist_modules', None)
    ret = LazyLoader(
        _module_dirs(opts, 'modules', 'module'),
        opts,
        tag='module',
        pack={'__context__': context, '__utils__': utils, '__proxy__': proxy},
        whitelist=whitelist,
        loaded_base_name=loaded_base_name,
        static_modules=static_modules,
    )

    ret.pack['__salt__'] = ret

    # Load any provider overrides from the configuration file providers option
    #  Note: Providers can be pkg, service, user or group - not to be confused
    #        with cloud providers.
    providers = opts.get('providers', False)
    if providers and isinstance(providers, dict):
        for mod in providers:
            # sometimes providers opts is not to diverge modules but
            # for other configuration
            try:
                funcs = raw_mod(opts, providers[mod], ret)
            except TypeError:
                break
            else:
                if funcs:
                    for func in funcs:
                        f_key = '{0}{1}'.format(mod, func[func.rindex('.'):])
                        ret[f_key] = funcs[func]

    if notify:
        evt = salt.utils.event.get_event('minion', opts=opts, listen=False)
        evt.fire_event({'complete': True}, tag='/salt/minion/minion_mod_complete')

    return ret


def raw_mod(opts, name, functions, mod='modules'):
    '''
    Returns a single module loaded raw and bypassing the __virtual__ function

    .. code-block:: python

        import salt.config
        import salt.loader

        __opts__ = salt.config.minion_config('/etc/salt/minion')
        testmod = salt.loader.raw_mod(__opts__, 'test', None)
        testmod['test.ping']()
    '''
    loader = LazyLoader(
        _module_dirs(opts, mod, 'rawmodule'),
        opts,
        tag='rawmodule',
        virtual_enable=False,
        pack={'__salt__': functions},
    )
    # if we don't have the module, return an empty dict
    if name not in loader.file_mapping:
        return {}

    loader._load_module(name)  # load a single module (the one passed in)
    return dict(loader._dict)  # return a copy of *just* the funcs for `name`


def engines(opts, functions, runners, proxy=None):
    '''
    Return the master services plugins
    '''
    pack = {'__salt__': functions,
            '__runners__': runners,
            '__proxy__': proxy}
    return LazyLoader(
        _module_dirs(opts, 'engines', 'engines'),
        opts,
        tag='engines',
        pack=pack,
    )


def proxy(opts, functions=None, returners=None, whitelist=None):
    '''
    Returns the proxy module for this salt-proxy-minion
    '''
    ret = LazyLoader(
        _module_dirs(opts, 'proxy', 'proxy'),
        opts,
        tag='proxy',
        pack={'__salt__': functions, '__ret__': returners},
    )

    ret.pack['__proxy__'] = ret

    return ret


def returners(opts, functions, whitelist=None, context=None):
    '''
    Returns the returner modules
    '''
    return LazyLoader(
        _module_dirs(opts, 'returners', 'returner'),
        opts,
        tag='returner',
        whitelist=whitelist,
        pack={'__salt__': functions, '__context__': context},
    )


def utils(opts, whitelist=None, context=None):
    '''
    Returns the utility modules
    '''
    return LazyLoader(
        _module_dirs(opts, 'utils', 'utils', ext_type_dirs='utils_dirs'),
        opts,
        tag='utils',
        whitelist=whitelist,
        pack={'__context__': context},
    )


def pillars(opts, functions, context=None):
    '''
    Returns the pillars modules
    '''
    ret = LazyLoader(
        _module_dirs(opts, 'pillar', 'pillar'),
        opts,
        tag='pillar',
        pack={'__salt__': functions, '__context__': context},
    )
    ret.pack['__ext_pillar__'] = ret
    return FilterDictWrapper(ret, '.ext_pillar')


def tops(opts):
    '''
    Returns the tops modules
    '''
    if 'master_tops' not in opts:
        return {}
    whitelist = list(opts['master_tops'].keys())
    ret = LazyLoader(
        _module_dirs(opts, 'tops', 'top'),
        opts,
        tag='top',
        whitelist=whitelist,
    )
    return FilterDictWrapper(ret, '.top')


def wheels(opts, whitelist=None):
    '''
    Returns the wheels modules
    '''
    return LazyLoader(
        _module_dirs(opts, 'wheel', 'wheel'),
        opts,
        tag='wheel',
        whitelist=whitelist,
    )


def outputters(opts):
    '''
    Returns the outputters modules

    :param dict opts: The Salt options dictionary
    :returns: LazyLoader instance, with only outputters present in the keyspace
    '''
    ret = LazyLoader(
        _module_dirs(opts, 'output', 'output', ext_type_dirs='outputter_dirs'),
        opts,
        tag='output',
    )
    wrapped_ret = FilterDictWrapper(ret, '.output')
    # TODO: this name seems terrible... __salt__ should always be execution mods
    ret.pack['__salt__'] = wrapped_ret
    return wrapped_ret


def serializers(opts):
    '''
    Returns the serializers modules
    :param dict opts: The Salt options dictionary
    :returns: LazyLoader instance, with only serializers present in the keyspace
    '''
    return LazyLoader(
        _module_dirs(opts, 'serializers', 'serializers'),
        opts,
        tag='serializers',
    )


def auth(opts, whitelist=None):
    '''
    Returns the auth modules

    :param dict opts: The Salt options dictionary
    :returns: LazyLoader
    '''
    return LazyLoader(
        _module_dirs(opts, 'auth', 'auth'),
        opts,
        tag='auth',
        whitelist=whitelist,
        pack={'__salt__': minion_mods(opts)},
    )


def fileserver(opts, backends):
    '''
    Returns the file server modules
    '''
    return LazyLoader(
        _module_dirs(opts, 'fileserver', 'fileserver'),
        opts,
        tag='fileserver',
        whitelist=backends,
    )


def roster(opts, whitelist=None):
    '''
    Returns the roster modules
    '''
    return LazyLoader(
        _module_dirs(opts, 'roster', 'roster'),
        opts,
        tag='roster',
        whitelist=whitelist,
    )


def thorium(opts, functions, runners):
    '''
    Load the thorium runtime modules
    '''
    pack = {'__salt__': functions, '__runner__': runners, '__context__': {}}
    ret = LazyLoader(_module_dirs(opts, 'thorium', 'thorium'),
            opts,
            tag='thorium',
            pack=pack)
    ret.pack['__thorium__'] = ret
    return ret


def states(opts, functions, utils, serializers, whitelist=None):
    '''
    Returns the state modules

    :param dict opts: The Salt options dictionary
    :param dict functions: A dictionary of minion modules, with module names as
                            keys and funcs as values.

    .. code-block:: python

        import salt.config
        import salt.loader

        __opts__ = salt.config.minion_config('/etc/salt/minion')
        statemods = salt.loader.states(__opts__, None, None)
    '''
    ret = LazyLoader(
        _module_dirs(opts, 'states', 'states'),
        opts,
        tag='states',
        pack={'__salt__': functions},
        whitelist=whitelist,
    )
    ret.pack['__states__'] = ret
    ret.pack['__utils__'] = utils
    ret.pack['__serializers__'] = serializers
    return ret


def beacons(opts, functions, context=None):
    '''
    Load the beacon modules

    :param dict opts: The Salt options dictionary
    :param dict functions: A dictionary of minion modules, with module names as
                            keys and funcs as values.
    '''
    return LazyLoader(
        _module_dirs(opts, 'beacons', 'beacons'),
        opts,
        tag='beacons',
        pack={'__context__': context, '__salt__': functions},
    )


def search(opts, returners, whitelist=None):
    '''
    Returns the search modules

    :param dict opts: The Salt options dictionary
    :param returners: Undocumented
    :param whitelist: Undocumented
    '''
    # TODO Document returners arg
    # TODO Document whitelist arg
    return LazyLoader(
        _module_dirs(opts, 'search', 'search'),
        opts,
        tag='search',
        whitelist=whitelist,
        pack={'__ret__': returners},
    )


def log_handlers(opts):
    '''
    Returns the custom logging handler modules

    :param dict opts: The Salt options dictionary
    '''
    ret = LazyLoader(
        _module_dirs(
            opts,
            'log_handlers',
            'log_handlers',
            int_type='handlers',
            base_path=os.path.join(SALT_BASE_PATH, 'log'),
        ),
        opts,
        tag='log_handlers',
    )
    return FilterDictWrapper(ret, '.setup_handlers')


def ssh_wrapper(opts, functions=None, context=None):
    '''
    Returns the custom logging handler modules
    '''
    return LazyLoader(
        _module_dirs(
            opts,
            'wrapper',
            'wrapper',
            base_path=os.path.join(SALT_BASE_PATH, os.path.join('client', 'ssh')),
        ),
        opts,
        tag='wrapper',
        pack={
            '__salt__': functions,
            '__grains__': opts.get('grains', {}),
            '__pillar__': opts.get('pillar', {}),
            '__context__': context,
            },
    )


def render(opts, functions, states=None):
    '''
    Returns the render modules
    '''
    pack = {'__salt__': functions,
            '__grains__': opts.get('grains', {})}
    if states:
        pack['__states__'] = states
    ret = LazyLoader(
        _module_dirs(
            opts,
            'renderers',
            'render',
            ext_type_dirs='render_dirs',
        ),
        opts,
        tag='render',
        pack=pack,
    )
    rend = FilterDictWrapper(ret, '.render')

    if not check_render_pipe_str(opts['renderer'], rend):
        err = ('The renderer {0} is unavailable, this error is often because '
               'the needed software is unavailable'.format(opts['renderer']))
        log.critical(err)
        raise LoaderError(err)
    return rend


def grain_funcs(opts, proxy=None):
    '''
    Returns the grain functions

      .. code-block:: python

          import salt.config
          import salt.loader

          __opts__ = salt.config.minion_config('/etc/salt/minion')
          grainfuncs = salt.loader.grain_funcs(__opts__)
    '''
    return LazyLoader(
        _module_dirs(
            opts,
            'grains',
            'grain',
            ext_type_dirs='grains_dirs',
        ),
        opts,
        tag='grains',
    )


def grains(opts, force_refresh=False, proxy=None):
    '''
    Return the functions for the dynamic grains and the values for the static
    grains.

    Since grains are computed early in the startup process, grains functions
    do not have __salt__ or __proxy__ available.  At proxy-minion startup,
    this function is called with the proxymodule LazyLoader object so grains
    functions can communicate with their controlled device.

    .. code-block:: python

        import salt.config
        import salt.loader

        __opts__ = salt.config.minion_config('/etc/salt/minion')
        __grains__ = salt.loader.grains(__opts__)
        print __grains__['id']
    '''
    # if we hae no grains, lets try loading from disk (TODO: move to decorator?)
    cfn = os.path.join(
        opts['cachedir'],
        'grains.cache.p'
    )
    if not force_refresh:
        if opts.get('grains_cache', False):
            if os.path.isfile(cfn):
                grains_cache_age = int(time.time() - os.path.getmtime(cfn))
                if opts.get('grains_cache_expiration', 300) >= grains_cache_age and not \
                        opts.get('refresh_grains_cache', False) and not force_refresh:
                    log.debug('Retrieving grains from cache')
                    try:
                        serial = salt.payload.Serial(opts)
                        with salt.utils.fopen(cfn, 'rb') as fp_:
                            cached_grains = serial.load(fp_)
                        return cached_grains
                    except (IOError, OSError):
                        pass
                else:
                    if force_refresh:
                        log.debug('Grains refresh requested. Refreshing grains.')
                    else:
                        log.debug('Grains cache last modified {0} seconds ago and '
                                  'cache expiration is set to {1}. '
                                  'Grains cache expired. Refreshing.'.format(
                                      grains_cache_age,
                                      opts.get('grains_cache_expiration', 300)
                                  ))
            else:
                log.debug('Grains cache file does not exist.')

    if opts.get('skip_grains', False):
        return {}
    grains_deep_merge = opts.get('grains_deep_merge', False) is True
    if 'conf_file' in opts:
        pre_opts = {}
        pre_opts.update(salt.config.load_config(
            opts['conf_file'], 'SALT_MINION_CONFIG',
            salt.config.DEFAULT_MINION_OPTS['conf_file']
        ))
        default_include = pre_opts.get(
            'default_include', opts['default_include']
        )
        include = pre_opts.get('include', [])
        pre_opts.update(salt.config.include_config(
            default_include, opts['conf_file'], verbose=False
        ))
        pre_opts.update(salt.config.include_config(
            include, opts['conf_file'], verbose=True
        ))
        if 'grains' in pre_opts:
            opts['grains'] = pre_opts['grains']
        else:
            opts['grains'] = {}
    else:
        opts['grains'] = {}

    grains_data = {}
    funcs = grain_funcs(opts, proxy=proxy)
    if force_refresh:  # if we refresh, lets reload grain modules
        funcs.clear()
    # Run core grains
    for key, fun in six.iteritems(funcs):
        if not key.startswith('core.'):
            continue
        log.trace('Loading {0} grain'.format(key))
        ret = fun()
        if not isinstance(ret, dict):
            continue
        if grains_deep_merge:
            salt.utils.dictupdate.update(grains_data, ret)
        else:
            grains_data.update(ret)

    # Run the rest of the grains
    for key, fun in six.iteritems(funcs):
        if key.startswith('core.') or key == '_errors':
            continue
        try:
            # Grains are loaded too early to take advantage of the injected
            # __proxy__ variable.  Pass an instance of that LazyLoader
            # here instead to grains functions if the grains functions take
            # one parameter.  Then the grains can have access to the
            # proxymodule for retrieving information from the connected
            # device.
            if fun.__code__.co_argcount == 1:
                ret = fun(proxy)
            else:
                ret = fun()
        except Exception:
            if is_proxy():
                log.info('The following CRITICAL message may not be an error; the proxy may not be completely established yet.')
            log.critical(
                'Failed to load grains defined in grain file {0} in '
                'function {1}, error:\n'.format(
                    key, fun
                ),
                exc_info=True
            )
            continue
        if not isinstance(ret, dict):
            continue
        if grains_deep_merge:
            salt.utils.dictupdate.update(grains_data, ret)
        else:
            grains_data.update(ret)

    if opts.get('proxy_merge_grains_in_module', False) and proxy:
        try:
            proxytype = proxy.opts['proxy']['proxytype']
            if proxytype+'.grains' in proxy:
                if proxytype+'.initialized' in proxy and proxy[proxytype+'.initialized']():
                    try:
                        proxytype = proxy.opts['proxy']['proxytype']
                        ret = proxy[proxytype+'.grains']()
                        if grains_deep_merge:
                            salt.utils.dictupdate.update(grains_data, ret)
                        else:
                            grains_data.update(ret)
                    except Exception:
                        log.critical('Failed to run proxy\'s grains function!',
                            exc_info=True
                        )
        except KeyError:
            pass

    grains_data.update(opts['grains'])
    # Write cache if enabled
    if opts.get('grains_cache', False):
        cumask = os.umask(0o77)
        try:
            if salt.utils.is_windows():
                # Make sure cache file isn't read-only
                __salt__['cmd.run']('attrib -R "{0}"'.format(cfn))
            with salt.utils.fopen(cfn, 'w+b') as fp_:
                try:
                    serial = salt.payload.Serial(opts)
                    serial.dump(grains_data, fp_)
                except TypeError:
                    # Can't serialize pydsl
                    pass
        except (IOError, OSError):
            msg = 'Unable to write to grains cache file {0}'
            log.error(msg.format(cfn))
        os.umask(cumask)

    if grains_deep_merge:
        salt.utils.dictupdate.update(grains_data, opts['grains'])
    else:
        grains_data.update(opts['grains'])
    return grains_data


# TODO: get rid of? Does anyone use this? You should use raw() instead
def call(fun, **kwargs):
    '''
    Directly call a function inside a loader directory
    '''
    args = kwargs.get('args', [])
    dirs = kwargs.get('dirs', [])

    funcs = LazyLoader(
        [os.path.join(SALT_BASE_PATH, 'modules')] + dirs,
        None,
        tag='modules',
        virtual_enable=False,
    )
    return funcs[fun](*args)


def runner(opts):
    '''
    Directly call a function inside a loader directory
    '''
    ret = LazyLoader(
        _module_dirs(opts, 'runners', 'runner', ext_type_dirs='runner_dirs'),
        opts,
        tag='runners',
    )
    # TODO: change from __salt__ to something else, we overload __salt__ too much
    ret.pack['__salt__'] = ret
    return ret


def queues(opts):
    '''
    Directly call a function inside a loader directory
    '''
    return LazyLoader(
        _module_dirs(opts, 'queues', 'queue', ext_type_dirs='queue_dirs'),
        opts,
        tag='queues',
    )


def sdb(opts, functions=None, whitelist=None):
    '''
    Make a very small database call
    '''
    return LazyLoader(
        _module_dirs(opts, 'sdb', 'sdb'),
        opts,
        tag='sdb',
        pack={'__sdb__': functions},
        whitelist=whitelist,
    )


def pkgdb(opts):
    '''
    Return modules for SPM's package database

    .. versionadded:: 2015.8.0
    '''
    return LazyLoader(
        _module_dirs(
            opts,
            'pkgdb',
            'pkgdb',
            base_path=os.path.join(SALT_BASE_PATH, 'spm')
        ),
        opts,
        tag='pkgdb'
    )


def pkgfiles(opts):
    '''
    Return modules for SPM's file handling

    .. versionadded:: 2015.8.0
    '''
    return LazyLoader(
        _module_dirs(
            opts,
            'pkgfiles',
            'pkgfiles',
            base_path=os.path.join(SALT_BASE_PATH, 'spm')
        ),
        opts,
        tag='pkgfiles'
    )


def clouds(opts):
    '''
    Return the cloud functions
    '''
    # Let's bring __active_provider_name__, defaulting to None, to all cloud
    # drivers. This will get temporarily updated/overridden with a context
    # manager when needed.
<<<<<<< HEAD
    functions = LazyLoader(
        _module_dirs(opts,
                     'clouds',
                     'cloud',
                     base_path=os.path.join(SALT_BASE_PATH, 'cloud'),
                     int_type='clouds'),
        opts,
        tag='clouds',
        pack={'__active_provider_name__': None},
    )
=======
    functions = LazyLoader(_module_dirs(opts,
                                           'clouds',
                                           'cloud',
                                           base_path=os.path.join(SALT_BASE_PATH, 'cloud'),
                                           int_type='clouds'),
                              opts,
                              tag='clouds',
                              pack={'__utils__': salt.loader.utils(opts),
                                    '__active_provider_name__': None},
                              )
>>>>>>> 2a5d1a0e
    for funcname in LIBCLOUD_FUNCS_NOT_SUPPORTED:
        log.trace(
            '\'{0}\' has been marked as not supported. Removing from the list '
            'of supported cloud functions'.format(
                funcname
            )
        )
        functions.pop(funcname, None)
    return functions


def netapi(opts):
    '''
    Return the network api functions
    '''
    return LazyLoader(
        _module_dirs(opts, 'netapi', 'netapi'),
        opts,
        tag='netapi',
    )


def executors(opts, functions=None, context=None):
    '''
    Returns the executor modules
    '''
    return LazyLoader(
        _module_dirs(opts, 'executors', 'executor'),
        opts,
        tag='executor',
        pack={'__salt__': functions, '__context__': context or {}},
    )


def _generate_module(name):
    if name in sys.modules:
        return

    code = "'''Salt loaded {0} parent module'''".format(name.split('.')[-1])
    module = imp.new_module(name)
    exec(code, module.__dict__)
    sys.modules[name] = module


def _mod_type(module_path):
    if module_path.startswith(SALT_BASE_PATH):
        return 'int'
    return 'ext'


# TODO: move somewhere else?
class FilterDictWrapper(MutableMapping):
    '''
    Create a dict which wraps another dict with a specific key suffix on get

    This is to replace "filter_load"
    '''
    def __init__(self, d, suffix):
        self._dict = d
        self.suffix = suffix

    def __setitem__(self, key, val):
        self._dict[key] = val

    def __delitem__(self, key):
        del self._dict[key]

    def __getitem__(self, key):
        return self._dict[key + self.suffix]

    def __len__(self):
        return len(self._dict)

    def __iter__(self):
        for key in self._dict:
            if key.endswith(self.suffix):
                yield key.replace(self.suffix, '')


class LazyLoader(salt.utils.lazy.LazyDict):
    '''
    Goals here:
        - lazy loading
        - minimize disk usage

    # TODO:
        - move modules_max_memory into here
        - singletons (per tag)
    '''

    mod_dict_class = salt.utils.odict.OrderedDict

    def __init__(self,
                 module_dirs,
                 opts=None,
                 tag='module',
                 loaded_base_name=None,
                 mod_type_check=None,
                 pack=None,
                 whitelist=None,
                 virtual_enable=True,
                 static_modules=None,
                 proxy=None
                 ):  # pylint: disable=W0231
        '''
        In pack, if any of the values are None they will be replaced with an
        empty context-specific dict
        '''

        self.inject_globals = {}
        self.pack = {} if pack is None else pack
        if opts is None:
            opts = {}
        self.context_dict = salt.utils.context.ContextDict()
        self.opts = self.__prep_mod_opts(opts)

        self.module_dirs = module_dirs
        self.tag = tag
        self.loaded_base_name = loaded_base_name or LOADED_BASE_NAME
        self.mod_type_check = mod_type_check or _mod_type

        if '__context__' not in self.pack:
            self.pack['__context__'] = None

        for k, v in six.iteritems(self.pack):
            if v is None:  # if the value of a pack is None, lets make an empty dict
                self.context_dict.setdefault(k, {})
                self.pack[k] = salt.utils.context.NamespacedDictWrapper(self.context_dict, k)

        self.whitelist = whitelist
        self.virtual_enable = virtual_enable
        self.initial_load = True

        # names of modules that we don't have (errors, __virtual__, etc.)
        self.missing_modules = {}  # mapping of name -> error
        self.loaded_modules = {}  # mapping of module_name -> dict_of_functions
        self.loaded_files = set()  # TODO: just remove them from file_mapping?
        self.static_modules = static_modules if static_modules else []

        self.disabled = set(self.opts.get('disable_{0}s'.format(self.tag), []))

        self.refresh_file_mapping()

        super(LazyLoader, self).__init__()  # late init the lazy loader
        # create all of the import namespaces
        _generate_module('{0}.int'.format(self.loaded_base_name))
        _generate_module('{0}.int.{1}'.format(self.loaded_base_name, tag))
        _generate_module('{0}.ext'.format(self.loaded_base_name))
        _generate_module('{0}.ext.{1}'.format(self.loaded_base_name, tag))

    def __getitem__(self, item):
        '''
        Override the __getitem__ in order to decorate the returned function if we need
        to last-minute inject globals
        '''
        func = super(LazyLoader, self).__getitem__(item)
        if self.inject_globals:
            return global_injector_decorator(self.inject_globals)(func)
        else:
            return func

    def __getattr__(self, mod_name):
        '''
        Allow for "direct" attribute access-- this allows jinja templates to
        access things like `salt.test.ping()`
        '''
        # if we have an attribute named that, lets return it.
        try:
            return object.__getattr__(self, mod_name)  # pylint: disable=no-member
        except AttributeError:
            pass

        # otherwise we assume its jinja template access
        if mod_name not in self.loaded_modules and not self.loaded:
            for name in self._iter_files(mod_name):
                if name in self.loaded_files:
                    continue
                # if we got what we wanted, we are done
                if self._load_module(name) and mod_name in self.loaded_modules:
                    break
        if mod_name in self.loaded_modules:
            return self.loaded_modules[mod_name]
        else:
            raise AttributeError(mod_name)

    def missing_fun_string(self, function_name):
        '''
        Return the error string for a missing function.

        This can range from "not available' to "__virtual__" returned False
        '''
        mod_name = function_name.split('.')[0]
        if mod_name in self.loaded_modules:
            return '\'{0}\' is not available.'.format(function_name)
        else:
            try:
                reason = self.missing_modules[mod_name]
            except KeyError:
                return '\'{0}\' is not available.'.format(function_name)
            else:
                if reason is not None:
                    return '\'{0}\' __virtual__ returned False: {1}'.format(mod_name, reason)
                else:
                    return '\'{0}\' __virtual__ returned False'.format(mod_name)

    def refresh_file_mapping(self):
        '''
        refresh the mapping of the FS on disk
        '''
        # map of suffix to description for imp
        self.suffix_map = {}
        suffix_order = ['']  # local list to determine precedence of extensions
                             # Prefer packages (directories) over modules (single files)!
        for (suffix, mode, kind) in SUFFIXES:
            self.suffix_map[suffix] = (suffix, mode, kind)
            suffix_order.append(suffix)

        if self.opts.get('cython_enable', True) is True:
            try:
                global pyximport
                pyximport = __import__('pyximport')  # pylint: disable=import-error
                pyximport.install()
                # add to suffix_map so file_mapping will pick it up
                self.suffix_map['.pyx'] = tuple()
            except ImportError:
                log.info('Cython is enabled in the options but not present '
                    'in the system path. Skipping Cython modules.')
        # Allow for zipimport of modules
        if self.opts.get('enable_zip_modules', True) is True:
            self.suffix_map['.zip'] = tuple()
        # allow for module dirs
        self.suffix_map[''] = ('', '', imp.PKG_DIRECTORY)

        # create mapping of filename (without suffix) to (path, suffix)
        self.file_mapping = {}

        for mod_dir in self.module_dirs:
            files = []
            try:
                files = os.listdir(mod_dir)
            except OSError:
                continue  # Next mod_dir
            for filename in files:
                try:
                    if filename.startswith('_'):
                        # skip private modules
                        # log messages omitted for obviousness
                        continue  # Next filename
                    f_noext, ext = os.path.splitext(filename)
                    # make sure it is a suffix we support
                    if ext not in self.suffix_map:
                        continue  # Next filename
                    if f_noext in self.disabled:
                        log.trace(
                            'Skipping {0}, it is disabled by configuration'.format(
                            filename
                            )
                        )
                        continue  # Next filename
                    fpath = os.path.join(mod_dir, filename)
                    # if its a directory, lets allow us to load that
                    if ext == '':
                        # is there something __init__?
                        subfiles = os.listdir(fpath)
                        for suffix in suffix_order:
                            if '' == suffix:
                                continue  # Next suffix (__init__ must have a suffix)
                            init_file = '__init__{0}'.format(suffix)
                            if init_file in subfiles:
                                break
                        else:
                            continue  # Next filename

                    if f_noext in self.file_mapping:
                        curr_ext = self.file_mapping[f_noext][1]
                        #log.debug("****** curr_ext={0} ext={1} suffix_order={2}".format(curr_ext, ext, suffix_order))
                        if '' in (curr_ext, ext) and curr_ext != ext:
                            log.error('Module/package collision: {0!r} and {1!r}'.format(
                                fpath, self.file_mapping[f_noext][0]
                            ))
                        if not curr_ext or suffix_order.index(ext) >= suffix_order.index(curr_ext):
                            continue  # Next filename

                    # Made it this far - add it
                    self.file_mapping[f_noext] = (fpath, ext)

                except OSError:
                    continue
        for smod in self.static_modules:
            f_noext = smod.split('.')[-1]
            self.file_mapping[f_noext] = (smod, '.o')

    def clear(self):
        '''
        Clear the dict
        '''
        super(LazyLoader, self).clear()  # clear the lazy loader
        self.loaded_files = set()
        self.missing_modules = {}
        self.loaded_modules = {}
        # if we have been loaded before, lets clear the file mapping since
        # we obviously want a re-do
        if hasattr(self, 'opts'):
            self.refresh_file_mapping()
        self.initial_load = False

    def __prep_mod_opts(self, opts):
        '''
        Strip out of the opts any logger instance
        '''
        if '__grains__' not in self.pack:
            self.context_dict['grains'] = opts.get('grains', {})
            self.pack['__grains__'] = salt.utils.context.NamespacedDictWrapper(self.context_dict, 'grains')

        if '__pillar__' not in self.pack:
            self.context_dict['pillar'] = opts.get('pillar', {})
            self.pack['__pillar__'] = salt.utils.context.NamespacedDictWrapper(self.context_dict, 'pillar')

        mod_opts = {}
        for key, val in list(opts.items()):
            if key == 'logger':
                continue
            mod_opts[key] = val
        return mod_opts

    def _iter_files(self, mod_name):
        '''
        Iterate over all file_mapping files in order of closeness to mod_name
        '''
        # do we have an exact match?
        if mod_name in self.file_mapping:
            yield mod_name

        # do we have a partial match?
        for k in self.file_mapping:
            if mod_name in k:
                yield k

        # anyone else? Bueller?
        for k in self.file_mapping:
            if mod_name not in k:
                yield k

    def _reload_submodules(self, mod):
        submodules = (
            getattr(mod, sname) for sname in dir(mod) if
            isinstance(getattr(mod, sname), mod.__class__)
        )

        # reload only custom "sub"modules
        for submodule in submodules:
            # it is a submodule if the name is in a namespace under mod
            if submodule.__name__.startswith(mod.__name__ + '.'):
                reload(submodule)
                self._reload_submodules(submodule)

    def _load_module(self, name):
        mod = None
        fpath, suffix = self.file_mapping[name]
        self.loaded_files.add(name)
        fpath_dirname = os.path.dirname(fpath)
        try:
            sys.path.append(fpath_dirname)
            if suffix == '.pyx':
                mod = pyximport.load_module(name, fpath, tempfile.gettempdir())
            elif suffix == '.o':
                top_mod = __import__(fpath, globals(), locals(), [])
                comps = fpath.split('.')
                if len(comps) < 2:
                    mod = top_mod
                else:
                    mod = top_mod
                    for subname in comps[1:]:
                        mod = getattr(mod, subname)
            elif suffix == '.zip':
                mod = zipimporter(fpath).load_module(name)
            else:
                desc = self.suffix_map[suffix]
                # if it is a directory, we don't open a file
                if suffix == '':
                    mod = imp.load_module(
                        '{0}.{1}.{2}.{3}'.format(
                            self.loaded_base_name,
                            self.mod_type_check(fpath),
                            self.tag,
                            name
                        ), None, fpath, desc)
                    # reload all submodules if necessary
                    if not self.initial_load:
                        self._reload_submodules(mod)
                else:
                    with salt.utils.fopen(fpath, desc[1]) as fn_:
                        mod = imp.load_module(
                            '{0}.{1}.{2}.{3}'.format(
                                self.loaded_base_name,
                                self.mod_type_check(fpath),
                                self.tag,
                                name
                            ), fn_, fpath, desc)

        except IOError:
            raise
        except ImportError:
            log.debug(
                'Failed to import {0} {1}:\n'.format(
                    self.tag, name
                ),
                exc_info=True
            )
            return False
        except Exception as error:
            log.error(
                'Failed to import {0} {1}, this is due most likely to a '
                'syntax error:\n'.format(
                    self.tag, name
                ),
                exc_info=True
            )
            return False
        except SystemExit:
            log.error(
                'Failed to import {0} {1} as the module called exit()\n'.format(
                    self.tag, name
                ),
                exc_info=True
            )
            return False
        finally:
            sys.path.remove(fpath_dirname)

        if hasattr(mod, '__opts__'):
            mod.__opts__.update(self.opts)
        else:
            mod.__opts__ = self.opts

        # pack whatever other globals we were asked to
        for p_name, p_value in six.iteritems(self.pack):
            setattr(mod, p_name, p_value)

        module_name = mod.__name__.rsplit('.', 1)[-1]

        # Call a module's initialization method if it exists
        module_init = getattr(mod, '__init__', None)
        if inspect.isfunction(module_init):
            try:
                module_init(self.opts)
            except TypeError as e:
                log.error(e)
            except Exception:
                err_string = '__init__ failed'
                log.debug(
                    'Error loading {0}.{1}: {2}'.format(
                        self.tag,
                        module_name,
                        err_string),
                    exc_info=True)
                self.missing_modules[module_name] = err_string
                self.missing_modules[name] = err_string
                return False

        # if virtual modules are enabled, we need to look for the
        # __virtual__() function inside that module and run it.
        if self.virtual_enable:
            (virtual_ret, module_name, virtual_err) = self.process_virtual(
                mod,
                module_name,
            )
            if virtual_err is not None:
                log.trace('Error loading {0}.{1}: {2}'.format(self.tag,
                                                              module_name,
                                                              virtual_err,
                                                              ))

            # if process_virtual returned a non-True value then we are
            # supposed to not process this module
            if virtual_ret is not True:
                # If a module has information about why it could not be loaded, record it
                self.missing_modules[module_name] = virtual_err
                self.missing_modules[name] = virtual_err
                return False

        # If this is a proxy minion then MOST modules cannot work. Therefore, require that
        # any module that does work with salt-proxy-minion define __proxyenabled__ as a list
        # containing the names of the proxy types that the module supports.
        #
        # Render modules and state modules are OK though
        if 'proxy' in self.opts:
            if self.tag in ['grains', 'proxy']:
                if not hasattr(mod, '__proxyenabled__') or \
                        (self.opts['proxy']['proxytype'] not in mod.__proxyenabled__ and
                            '*' not in mod.__proxyenabled__):
                    err_string = 'not a proxy_minion enabled module'
                    self.missing_modules[module_name] = err_string
                    self.missing_modules[name] = err_string
                    return False

        if getattr(mod, '__load__', False) is not False:
            log.info(
                'The functions from module \'{0}\' are being loaded from the '
                'provided __load__ attribute'.format(
                    module_name
                )
            )
        mod_dict = self.mod_dict_class()
        for attr in getattr(mod, '__load__', dir(mod)):
            if attr.startswith('_'):
                # private functions are skipped
                continue
            func = getattr(mod, attr)
            if not inspect.isfunction(func):
                # Not a function!? Skip it!!!
                continue
            # Let's get the function name.
            # If the module has the __func_alias__ attribute, it must be a
            # dictionary mapping in the form of(key -> value):
            #   <real-func-name> -> <desired-func-name>
            #
            # It default's of course to the found callable attribute name
            # if no alias is defined.
            funcname = getattr(mod, '__func_alias__', {}).get(attr, attr)
            # Save many references for lookups
            self._dict['{0}.{1}'.format(module_name, funcname)] = func
            setattr(mod_dict, funcname, func)
            mod_dict[funcname] = func
            self._apply_outputter(func, mod)

        # enforce depends
        try:
            Depends.enforce_dependencies(self._dict, self.tag)
        except RuntimeError as exc:
            log.info('Depends.enforce_dependencies() failed '
                     'for reasons: {0}'.format(exc))

        self.loaded_modules[module_name] = mod_dict
        return True

    def _load(self, key):
        '''
        Load a single item if you have it
        '''
        # if the key doesn't have a '.' then it isn't valid for this mod dict
        if not isinstance(key, six.string_types) or '.' not in key:
            raise KeyError
        mod_name, _ = key.split('.', 1)
        if mod_name in self.missing_modules:
            return True
        # if the modulename isn't in the whitelist, don't bother
        if self.whitelist and mod_name not in self.whitelist:
            raise KeyError

        def _inner_load(mod_name):
            for name in self._iter_files(mod_name):
                if name in self.loaded_files:
                    continue
                # if we got what we wanted, we are done
                if self._load_module(name) and key in self._dict:
                    return True
            return False

        # try to load the module
        ret = None
        reloaded = False
        # re-scan up to once, IOErrors or a failed load cause re-scans of the
        # filesystem
        while True:
            try:
                ret = _inner_load(mod_name)
                if not reloaded and ret is not True:
                    self.refresh_file_mapping()
                    reloaded = True
                    continue
                break
            except IOError:
                if not reloaded:
                    self.refresh_file_mapping()
                    reloaded = True
                continue

        return ret

    def _load_all(self):
        '''
        Load all of them
        '''
        for name in self.file_mapping:
            if name in self.loaded_files or name in self.missing_modules:
                continue
            self._load_module(name)

        self.loaded = True

    def _apply_outputter(self, func, mod):
        '''
        Apply the __outputter__ variable to the functions
        '''
        if hasattr(mod, '__outputter__'):
            outp = mod.__outputter__
            if func.__name__ in outp:
                func.__outputter__ = outp[func.__name__]

    def process_virtual(self, mod, module_name):
        '''
        Given a loaded module and its default name determine its virtual name

        This function returns a tuple. The first value will be either True or
        False and will indicate if the module should be loaded or not (i.e. if
        it threw and exception while processing its __virtual__ function). The
        second value is the determined virtual name, which may be the same as
        the value provided.

        The default name can be calculated as follows::

            module_name = mod.__name__.rsplit('.', 1)[-1]
        '''

        # The __virtual__ function will return either a True or False value.
        # If it returns a True value it can also set a module level attribute
        # named __virtualname__ with the name that the module should be
        # referred to as.
        #
        # This allows us to have things like the pkg module working on all
        # platforms under the name 'pkg'. It also allows for modules like
        # augeas_cfg to be referred to as 'augeas', which would otherwise have
        # namespace collisions. And finally it allows modules to return False
        # if they are not intended to run on the given platform or are missing
        # dependencies.
        try:
            error_reason = None
            if hasattr(mod, '__virtual__') and inspect.isfunction(mod.__virtual__):
                try:
                    start = time.time()
                    virtual = mod.__virtual__()
                    if isinstance(virtual, tuple):
                        error_reason = virtual[1]
                        virtual = virtual[0]
                    if self.opts.get('virtual_timer', False):
                        end = time.time() - start
                        msg = 'Virtual function took {0} seconds for {1}'.format(
                                end, module_name)
                        log.warning(msg)
                except Exception as exc:
                    error_reason = ('Exception raised when processing __virtual__ function'
                              ' for {0}. Module will not be loaded {1}'.format(
                                  module_name, exc))
                    log.error(error_reason, exc_info_on_loglevel=logging.DEBUG)
                    virtual = None
                # Get the module's virtual name
                virtualname = getattr(mod, '__virtualname__', virtual)
                if not virtual:
                    # if __virtual__() evaluates to False then the module
                    # wasn't meant for this platform or it's not supposed to
                    # load for some other reason.

                    # Some modules might accidentally return None and are
                    # improperly loaded
                    if virtual is None:
                        log.warning(
                            '{0}.__virtual__() is wrongly returning `None`. '
                            'It should either return `True`, `False` or a new '
                            'name. If you\'re the developer of the module '
                            '\'{1}\', please fix this.'.format(
                                mod.__name__,
                                module_name
                            )
                        )

                    return (False, module_name, error_reason)

                # At this point, __virtual__ did not return a
                # boolean value, let's check for deprecated usage
                # or module renames
                if virtual is not True and module_name != virtual:
                    # The module is renaming itself. Updating the module name
                    # with the new name
                    log.trace('Loaded {0} as virtual {1}'.format(
                        module_name, virtual
                    ))

                    if not hasattr(mod, '__virtualname__'):
                        salt.utils.warn_until(
                            'Hydrogen',
                            'The \'{0}\' module is renaming itself in its '
                            '__virtual__() function ({1} => {2}). Please '
                            'set it\'s virtual name as the '
                            '\'__virtualname__\' module attribute. '
                            'Example: "__virtualname__ = \'{2}\'"'.format(
                                mod.__name__,
                                module_name,
                                virtual
                            )
                        )

                    if virtualname != virtual:
                        # The __virtualname__ attribute does not match what's
                        # being returned by the __virtual__() function. This
                        # should be considered an error.
                        log.error(
                            'The module \'{0}\' is showing some bad usage. Its '
                            '__virtualname__ attribute is set to \'{1}\' yet the '
                            '__virtual__() function is returning \'{2}\'. These '
                            'values should match!'.format(
                                mod.__name__,
                                virtualname,
                                virtual
                            )
                        )

                    module_name = virtualname

                # If the __virtual__ function returns True and __virtualname__
                # is set then use it
                elif virtual is True and virtualname != module_name:
                    if virtualname is not True:
                        module_name = virtualname

        except KeyError:
            # Key errors come out of the virtual function when passing
            # in incomplete grains sets, these can be safely ignored
            # and logged to debug, still, it includes the traceback to
            # help debugging.
            log.debug(
                'KeyError when loading {0}'.format(module_name),
                exc_info=True
            )

        except Exception:
            # If the module throws an exception during __virtual__()
            # then log the information and continue to the next.
            log.error(
                'Failed to read the virtual function for '
                '{0}: {1}'.format(
                    self.tag, module_name
                ),
                exc_info=True
            )
            return (False, module_name, error_reason)

        return (True, module_name, None)


def global_injector_decorator(inject_globals):
    '''
    Decorator used by the LazyLoader to inject globals into a function at
    execute time.

    globals
        Dictionary with global variables to inject
    '''
    def inner_decorator(f):
        @functools.wraps(f)
        def wrapper(*args, **kwargs):
            with salt.utils.context.func_globals_inject(f, **inject_globals):
                return f(*args, **kwargs)
        return wrapper
    return inner_decorator<|MERGE_RESOLUTION|>--- conflicted
+++ resolved
@@ -886,7 +886,6 @@
     # Let's bring __active_provider_name__, defaulting to None, to all cloud
     # drivers. This will get temporarily updated/overridden with a context
     # manager when needed.
-<<<<<<< HEAD
     functions = LazyLoader(
         _module_dirs(opts,
                      'clouds',
@@ -895,20 +894,9 @@
                      int_type='clouds'),
         opts,
         tag='clouds',
-        pack={'__active_provider_name__': None},
-    )
-=======
-    functions = LazyLoader(_module_dirs(opts,
-                                           'clouds',
-                                           'cloud',
-                                           base_path=os.path.join(SALT_BASE_PATH, 'cloud'),
-                                           int_type='clouds'),
-                              opts,
-                              tag='clouds',
-                              pack={'__utils__': salt.loader.utils(opts),
-                                    '__active_provider_name__': None},
-                              )
->>>>>>> 2a5d1a0e
+        pack={'__utils__': salt.loader.utils(opts),
+              '__active_provider_name__': None},
+    )
     for funcname in LIBCLOUD_FUNCS_NOT_SUPPORTED:
         log.trace(
             '\'{0}\' has been marked as not supported. Removing from the list '
