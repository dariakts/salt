--- conflicted
+++ resolved
@@ -508,14 +508,11 @@
         deploy_kwargs['winrm_port'] = salt.config.get_cloud_config_value(
             'winrm_port', vm_, opts, default=5986
         )
-<<<<<<< HEAD
         deploy_kwargs['winrm_use_ssl'] = salt.config.get_cloud_config_value(
         'winrm_use_ssl', vm_, opts, default=True
         )
-=======
         if saltify_driver:
             deploy_kwargs['port_timeout'] = 1  # No need to wait/retry with Saltify
->>>>>>> c15d0034
 
     # Store what was used to the deploy the VM
     event_kwargs = copy.deepcopy(deploy_kwargs)
