--- conflicted
+++ resolved
@@ -1031,12 +1031,8 @@
         'autosign_file', 'autoreject_file', 'token_dir'
     ]
     for config_key in ('log_file', 'key_logfile'):
-<<<<<<< HEAD
+        # If this is not a URI and instead a local path
         if urlparse(opts.get(config_key, '')).scheme == '':
-=======
-        # If this is not a URI and instead a local path
-        if urlparse.urlparse(opts.get(config_key, '')).scheme == '':
->>>>>>> 0c76dd4d
             prepend_root_dirs.append(config_key)
     prepend_root_dir(opts, prepend_root_dirs)
     return opts
