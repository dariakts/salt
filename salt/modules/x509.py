--- conflicted
+++ resolved
@@ -1388,30 +1388,23 @@
         # for salt 2014.7.2
         for ignore in list(_STATE_INTERNAL_KEYWORDS) + ['listen_in', 'preqrequired', '__prerequired__']:
             kwargs.pop(ignore, None)
-<<<<<<< HEAD
 
         if not isinstance(ca_server, list):
             ca_server = [ca_server]
         random.shuffle(ca_server)
         for server in ca_server:
+            # TODO: Make timeout configurable in Neon
             certs = __salt__['publish.publish'](
                 tgt=server,
                 fun='x509.sign_remote_certificate',
-                arg=six.text_type(kwargs))
+                arg=salt.utils.data.decode_dict(kwargs, to_str=True),
+                timeout=30
+            )
             if certs is None or not any(certs):
                 continue
             else:
                 cert_txt = certs[server]
                 break
-=======
-        # TODO: Make timeout configurable in Neon
-        certs = __salt__['publish.publish'](
-            tgt=ca_server,
-            fun='x509.sign_remote_certificate',
-            arg=salt.utils.data.decode_dict(kwargs, to_str=True),
-            timeout=30
-        )
->>>>>>> a4156f1a
 
         if not any(certs):
             raise salt.exceptions.SaltInvocationError(
