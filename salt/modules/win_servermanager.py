--- conflicted
+++ resolved
@@ -5,10 +5,7 @@
 
 # Import Python libs
 from __future__ import absolute_import
-<<<<<<< HEAD
-=======
 import ast
->>>>>>> 453319b5
 import json
 import logging
 
@@ -49,11 +46,7 @@
                       'Requires Remote Server Administration Tools which ' \
                       'is only available on Windows 2008 R2 and later.'
 
-<<<<<<< HEAD
     if not salt.utils.powershell.module_exists('ServerManager'):
-=======
-    if not _module_present():
->>>>>>> 453319b5
         return False, 'Failed to load win_servermanager module: ' \
                       'ServerManager module not available. ' \
                       'May need to install Remote Server Administration Tools.'
