# -*- coding: utf-8 -*-
'''
Support for Linux LVM2
'''
from __future__ import absolute_import

# Import python libs
import os.path

# Import salt libs
import salt.utils
import salt.ext.six as six

# Define the module's virtual name
__virtualname__ = 'lvm'


def __virtual__():
    '''
    Only load the module if lvm is installed
    '''
    if salt.utils.which('lvm'):
        return __virtualname__
    return False


def version():
    '''
    Return LVM version from lvm version

    CLI Example:

    .. code-block:: bash

        salt '*' lvm.version
    '''
    cmd = 'lvm version'
    out = __salt__['cmd.run'](cmd).splitlines()
    ret = out[0].split(': ')
    return ret[1].strip()


def fullversion():
    '''
    Return all version info from lvm version

    CLI Example:

    .. code-block:: bash

        salt '*' lvm.fullversion
    '''
    ret = {}
    cmd = 'lvm version'
    out = __salt__['cmd.run'](cmd).splitlines()
    for line in out:
        comps = line.split(':')
    ret[comps[0].strip()] = comps[1].strip()
    return ret


def pvdisplay(pvname=''):
    '''
    Return information about the physical volume(s)

    CLI Examples:

    .. code-block:: bash

        salt '*' lvm.pvdisplay
        salt '*' lvm.pvdisplay /dev/md0
    '''
    ret = {}
<<<<<<< HEAD
    cmd = ['pvdisplay', '-c', pvname]
=======
    cmd = ['pvdisplay', '-c']
    if pvname:
        cmd.append(pvname)
>>>>>>> 073d7175
    cmd_ret = __salt__['cmd.run_all'](cmd, python_shell=False)

    if cmd_ret['retcode'] != 0:
        return {}

    out = cmd_ret['stdout'].splitlines()
    for line in out:
        if 'is a new physical volume' not in line:
            comps = line.strip().split(':')
            ret[comps[0]] = {
                'Physical Volume Device': comps[0],
                'Volume Group Name': comps[1],
                'Physical Volume Size (kB)': comps[2],
                'Internal Physical Volume Number': comps[3],
                'Physical Volume Status': comps[4],
                'Physical Volume (not) Allocatable': comps[5],
                'Current Logical Volumes Here': comps[6],
                'Physical Extent Size (kB)': comps[7],
                'Total Physical Extents': comps[8],
                'Free Physical Extents': comps[9],
                'Allocated Physical Extents': comps[10],
                }
    return ret


def vgdisplay(vgname=''):
    '''
    Return information about the volume group(s)

    CLI Examples:

    .. code-block:: bash

        salt '*' lvm.vgdisplay
        salt '*' lvm.vgdisplay nova-volumes
    '''
    ret = {}
<<<<<<< HEAD
    cmd = ['vgdisplay', '-c', vgname]
=======
    cmd = ['vgdisplay', '-c']
    if vgname:
        cmd.append(vgname)
>>>>>>> 073d7175
    cmd_ret = __salt__['cmd.run_all'](cmd, python_shell=False)

    if cmd_ret['retcode'] != 0:
        return {}

    out = cmd_ret['stdout'].splitlines()
    for line in out:
        comps = line.strip().split(':')
        ret[comps[0]] = {
            'Volume Group Name': comps[0],
            'Volume Group Access': comps[1],
            'Volume Group Status': comps[2],
            'Internal Volume Group Number': comps[3],
            'Maximum Logical Volumes': comps[4],
            'Current Logical Volumes': comps[5],
            'Open Logical Volumes': comps[6],
            'Maximum Logical Volume Size': comps[7],
            'Maximum Physical Volumes': comps[8],
            'Current Physical Volumes': comps[9],
            'Actual Physical Volumes': comps[10],
            'Volume Group Size (kB)': comps[11],
            'Physical Extent Size (kB)': comps[12],
            'Total Physical Extents': comps[13],
            'Allocated Physical Extents': comps[14],
            'Free Physical Extents': comps[15],
            'UUID': comps[16],
            }
    return ret


def lvdisplay(lvname=''):
    '''
    Return information about the logical volume(s)

    CLI Examples:

    .. code-block:: bash

        salt '*' lvm.lvdisplay
        salt '*' lvm.lvdisplay /dev/vg_myserver/root
    '''
    ret = {}
<<<<<<< HEAD
    cmd = ['lvdisplay', '-c', lvname]
=======
    cmd = ['lvdisplay', '-c']
    if lvname:
        cmd.append(lvname)
>>>>>>> 073d7175
    cmd_ret = __salt__['cmd.run_all'](cmd, python_shell=False)

    if cmd_ret['retcode'] != 0:
        return {}

    out = cmd_ret['stdout'].splitlines()
    for line in out:
        comps = line.strip().split(':')
        ret[comps[0]] = {
            'Logical Volume Name': comps[0],
            'Volume Group Name': comps[1],
            'Logical Volume Access': comps[2],
            'Logical Volume Status': comps[3],
            'Internal Logical Volume Number': comps[4],
            'Open Logical Volumes': comps[5],
            'Logical Volume Size': comps[6],
            'Current Logical Extents Associated': comps[7],
            'Allocated Logical Extents': comps[8],
            'Allocation Policy': comps[9],
            'Read Ahead Sectors': comps[10],
            'Major Device Number': comps[11],
            'Minor Device Number': comps[12],
            }
    return ret


def pvcreate(devices, **kwargs):
    '''
    Set a physical device to be used as an LVM physical volume

    CLI Examples:

    .. code-block:: bash

        salt mymachine lvm.pvcreate /dev/sdb1,/dev/sdb2
        salt mymachine lvm.pvcreate /dev/sdb1 dataalignmentoffset=7s
    '''
    if not devices:
        return 'Error: at least one device is required'

    cmd = ['pvcreate']
    for device in devices.split(','):
        if not os.path.exists(device):
            return '{0} does not exist'.format(device)
        cmd.append(device)
    valid = ('metadatasize', 'dataalignment', 'dataalignmentoffset',
             'pvmetadatacopies', 'metadatacopies', 'metadataignore',
             'restorefile', 'norestorefile', 'labelsector',
             'setphysicalvolumesize')
    for var in kwargs:
        if kwargs[var] and var in valid:
            cmd.append('--{0}'.format(var))
            cmd.append(kwargs[var])
    out = __salt__['cmd.run'](cmd, python_shell=False).splitlines()
    return out[0]


def pvremove(devices):
    '''
    Remove a physical device being used as an LVM physical volume

    CLI Examples:

    .. code-block:: bash

        salt mymachine lvm.pvremove /dev/sdb1,/dev/sdb2
    '''
    cmd = ['pvremove', '-y']
    for device in devices.split(','):
        if not __salt__['lvm.pvdisplay'](device):
            return '{0} is not a physical volume'.format(device)
        cmd.append(device)
    out = __salt__['cmd.run'](cmd, python_shell=False).splitlines()
    return out[0]


def vgcreate(vgname, devices, **kwargs):
    '''
    Create an LVM volume group

    CLI Examples:

    .. code-block:: bash

        salt mymachine lvm.vgcreate my_vg /dev/sdb1,/dev/sdb2
        salt mymachine lvm.vgcreate my_vg /dev/sdb1 clustered=y
    '''
    if not vgname or not devices:
        return 'Error: vgname and device(s) are both required'

    cmd = ['vgcreate', vgname]
    for device in devices.split(','):
        cmd.append(device)
    valid = ('clustered', 'maxlogicalvolumes', 'maxphysicalvolumes',
             'vgmetadatacopies', 'metadatacopies', 'physicalextentsize')
    for var in kwargs:
        if kwargs[var] and var in valid:
            cmd.append('--{0}'.format(var))
            cmd.append(kwargs[var])
    out = __salt__['cmd.run'](cmd, python_shell=False).splitlines()
    vgdata = vgdisplay(vgname)
    vgdata['Output from vgcreate'] = out[0].strip()
    return vgdata


def vgextend(vgname, devices):
    '''
    Add physical volumes to an LVM volume group

    CLI Examples:

    .. code-block:: bash

        salt mymachine lvm.vgextend my_vg /dev/sdb1,/dev/sdb2
        salt mymachine lvm.vgextend my_vg /dev/sdb1
    '''
    if not vgname or not devices:
        return 'Error: vgname and device(s) are both required'

    cmd = ['vgextend', vgname]
    for device in devices.split(','):
        cmd.append(device)
    out = __salt__['cmd.run'](cmd, python_shell=False).splitlines()
    vgdata = {'Output from vgextend': out[0].strip()}
    return vgdata


def lvcreate(lvname, vgname, size=None, extents=None, snapshot=None, pv=None, **kwargs):
    '''
    Create a new logical volume, with option for which physical volume to be used

    CLI Examples:

    .. code-block:: bash

        salt '*' lvm.lvcreate new_volume_name vg_name size=10G
        salt '*' lvm.lvcreate new_volume_name vg_name extents=100 pv=/dev/sdb
        salt '*' lvm.lvcreate new_snapshot    vg_name snapshot=volume_name size=3G
    '''
    if size and extents:
        return 'Error: Please specify only one of size or extents'

    valid = ('activate', 'chunksize', 'contiguous', 'discards', 'stripes',
             'stripesize', 'minor', 'persistent', 'mirrors', 'noudevsync',
             'monitor', 'ignoremonitoring', 'permission', 'poolmetadatasize',
             'readahead', 'regionsize', 'thin', 'thinpool', 'type',
             'virtualsize', 'zero')
    no_parameter = ('noudevsync', 'ignoremonitoring', )

    extra_arguments = []
    if kwargs:
        for k, v in six.iteritems(kwargs):
            if k in no_parameter:
                extra_arguments.append('--{0}'.format(k))
            elif k in valid:
                extra_arguments.extend(['--{0}'.format(k), '{0}'.format(v)])

    cmd = [salt.utils.which('lvcreate'), '-n', lvname]

    if snapshot:
        cmd.extend(['-s', '{0}/{1}'.format(vgname, snapshot)])
    else:
        cmd.append(vgname)

    if size:
        cmd.extend(['-L', '{0}'.format(size)])
    elif extents:
        cmd.extend(['-l', '{0}'.format(extents)])
    else:
        return 'Error: Either size or extents must be specified'

    if pv:
        cmd.append(pv)
    if extra_arguments:
        cmd.extend(extra_arguments)

    out = __salt__['cmd.run'](cmd, python_shell=False).splitlines()
    lvdev = '/dev/{0}/{1}'.format(vgname, lvname)
    lvdata = lvdisplay(lvdev)
    lvdata['Output from lvcreate'] = out[0].strip()
    return lvdata


def vgremove(vgname):
    '''
    Remove an LVM volume group

    CLI Examples:

    .. code-block:: bash

        salt mymachine lvm.vgremove vgname
        salt mymachine lvm.vgremove vgname force=True
    '''
    cmd = ['vgremove' '-f', vgname]
    out = __salt__['cmd.run'](cmd, python_shell=False)
    return out.strip()


def lvremove(lvname, vgname):
    '''
    Remove a given existing logical volume from a named existing volume group

    CLI Example:

    .. code-block:: bash

        salt '*' lvm.lvremove lvname vgname force=True
    '''
    cmd = ['lvremove', '-f', '{0}/{1}'.format(vgname, lvname)]
    out = __salt__['cmd.run'](cmd, python_shell=False)
    return out.strip()


def lvresize(size, lvpath):
    '''
    Return information about the logical volume(s)

    CLI Examples:

    .. code-block:: bash


        salt '*' lvm.lvresize +12M /dev/mapper/vg1-test
    '''
    ret = {}
    cmd = ['lvresize', '-L', str(size), lvpath]
    cmd_ret = __salt__['cmd.run_all'](cmd, python_shell=False)
    if cmd_ret['retcode'] != 0:
        return {}
    return ret<|MERGE_RESOLUTION|>--- conflicted
+++ resolved
@@ -71,13 +71,9 @@
         salt '*' lvm.pvdisplay /dev/md0
     '''
     ret = {}
-<<<<<<< HEAD
-    cmd = ['pvdisplay', '-c', pvname]
-=======
     cmd = ['pvdisplay', '-c']
     if pvname:
         cmd.append(pvname)
->>>>>>> 073d7175
     cmd_ret = __salt__['cmd.run_all'](cmd, python_shell=False)
 
     if cmd_ret['retcode'] != 0:
@@ -115,13 +111,9 @@
         salt '*' lvm.vgdisplay nova-volumes
     '''
     ret = {}
-<<<<<<< HEAD
-    cmd = ['vgdisplay', '-c', vgname]
-=======
     cmd = ['vgdisplay', '-c']
     if vgname:
         cmd.append(vgname)
->>>>>>> 073d7175
     cmd_ret = __salt__['cmd.run_all'](cmd, python_shell=False)
 
     if cmd_ret['retcode'] != 0:
@@ -164,13 +156,9 @@
         salt '*' lvm.lvdisplay /dev/vg_myserver/root
     '''
     ret = {}
-<<<<<<< HEAD
-    cmd = ['lvdisplay', '-c', lvname]
-=======
     cmd = ['lvdisplay', '-c']
     if lvname:
         cmd.append(lvname)
->>>>>>> 073d7175
     cmd_ret = __salt__['cmd.run_all'](cmd, python_shell=False)
 
     if cmd_ret['retcode'] != 0:
